--- conflicted
+++ resolved
@@ -110,28 +110,19 @@
         // support oracle 10.2+
         PreparedStatement targetPreparedStatement = null;
         if (RootContext.inGlobalTransaction()) {
-<<<<<<< HEAD
-            // 获取SQL识别器
-            SQLRecognizer sqlRecognizer = SQLVisitorFactory.get(sql, dbType);
-            if (sqlRecognizer != null && sqlRecognizer.getSQLType() == SQLType.INSERT) {
-                // 表名
-                String tableName = ColumnUtils.delEscape(sqlRecognizer.getTableName(), dbType);
-                // 获取对应表元信息工厂, 获取表元信息
-                TableMeta tableMeta = TableMetaCacheFactory.getTableMetaCache(dbType)
-                    .getTableMeta(getTargetConnection(), tableName,getDataSourceProxy().getResourceId());
-                // 预编译
-                targetPreparedStatement = getTargetConnection().prepareStatement(sql, new String[]{tableMeta.getPkName()});
-=======
             List<SQLRecognizer> sqlRecognizers = SQLVisitorFactory.get(sql, dbType);
             if (sqlRecognizers != null && sqlRecognizers.size() == 1) {
+                // SQL识别器
                 SQLRecognizer sqlRecognizer = sqlRecognizers.get(0);
                 if (sqlRecognizer != null && sqlRecognizer.getSQLType() == SQLType.INSERT) {
+                    // 表名
                     String tableName = ColumnUtils.delEscape(sqlRecognizer.getTableName(), dbType);
+                    // 获取对应表元信息工厂, 获取表元信息
                     TableMeta tableMeta = TableMetaCacheFactory.getTableMetaCache(dbType).getTableMeta(getTargetConnection(),
                             tableName, getDataSourceProxy().getResourceId());
+                    // 预编译
                     targetPreparedStatement = getTargetConnection().prepareStatement(sql, new String[]{tableMeta.getPkName()});
                 }
->>>>>>> 87a6d0dc
             }
         }
         if (targetPreparedStatement == null) {
