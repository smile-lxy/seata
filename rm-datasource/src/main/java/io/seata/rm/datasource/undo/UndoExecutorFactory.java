--- conflicted
+++ resolved
@@ -45,27 +45,6 @@
      * @return the undo executor
      */
     public static AbstractUndoExecutor getUndoExecutor(String dbType, SQLUndoLog sqlUndoLog) {
-<<<<<<< HEAD
-      if (!JdbcConstants.MYSQL.equals(dbType) && !JdbcConstants.ORACLE.equals(dbType) && !JdbcConstants.POSTGRESQL.equals(dbType)) {
-        throw new NotSupportYetException(dbType);
-      }
-      AbstractUndoExecutor result = null;
-      UndoExecutorHolder holder = UndoExecutorHolderFactory.getUndoExecutorHolder(dbType.toLowerCase());
-      switch ((sqlUndoLog.getSqlType())) {
-        case INSERT:
-          result = holder.getInsertExecutor(sqlUndoLog);
-          break;
-        case UPDATE:
-          result = holder.getUpdateExecutor(sqlUndoLog);
-          break;
-        case DELETE:
-          result = holder.getDeleteExecutor(sqlUndoLog);
-          break;
-        default:
-          throw new ShouldNeverHappenException();
-      }
-      return result;
-=======
         if (!UNDO_LOG_SUPPORT_SET.contains(dbType)) {
             throw new NotSupportYetException(dbType);
         }
@@ -85,6 +64,5 @@
                 throw new ShouldNeverHappenException();
         }
         return result;
->>>>>>> 258760b5
     }
 }