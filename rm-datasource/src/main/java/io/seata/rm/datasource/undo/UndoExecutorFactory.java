/*
 *  Copyright 1999-2019 Seata.io Group.
 *
 *  Licensed under the Apache License, Version 2.0 (the "License");
 *  you may not use this file except in compliance with the License.
 *  You may obtain a copy of the License at
 *
 *       http://www.apache.org/licenses/LICENSE-2.0
 *
 *  Unless required by applicable law or agreed to in writing, software
 *  distributed under the License is distributed on an "AS IS" BASIS,
 *  WITHOUT WARRANTIES OR CONDITIONS OF ANY KIND, either express or implied.
 *  See the License for the specific language governing permissions and
 *  limitations under the License.
 */
package io.seata.rm.datasource.undo;

import com.alibaba.druid.util.JdbcConstants;
import io.seata.common.exception.NotSupportYetException;
import io.seata.common.exception.ShouldNeverHappenException;
<<<<<<< HEAD
import io.seata.rm.datasource.undo.mysql.MySQLUndoDeleteExecutor;
import io.seata.rm.datasource.undo.mysql.MySQLUndoInsertExecutor;
import io.seata.rm.datasource.undo.mysql.MySQLUndoUpdateExecutor;
import io.seata.rm.datasource.undo.oracle.OracleUndoDeleteExecutor;
import io.seata.rm.datasource.undo.oracle.OracleUndoInsertExecutor;
import io.seata.rm.datasource.undo.oracle.OracleUndoUpdateExecutor;
import io.seata.rm.datasource.undo.postgresql.PostgresqlUndoDeleteExecutor;
import io.seata.rm.datasource.undo.postgresql.PostgresqlUndoInsertExecutor;
import io.seata.rm.datasource.undo.postgresql.PostgresqlUndoUpdateExecutor;
=======

>>>>>>> c2de2c17

/**
 * The type Undo executor factory.
 *
 * @author sharajava
 */
public class UndoExecutorFactory {

    /**
     * Gets undo executor.
     *
     * @param dbType the db type
     * @param sqlUndoLog the sql undo log
     * @return the undo executor
     */
    public static AbstractUndoExecutor getUndoExecutor(String dbType, SQLUndoLog sqlUndoLog) {
<<<<<<< HEAD
        if (dbType.equalsIgnoreCase(JdbcConstants.ORACLE)) {
            switch (sqlUndoLog.getSqlType()) {
                case INSERT:
                    return new OracleUndoInsertExecutor(sqlUndoLog);
                case UPDATE:
                    return new OracleUndoUpdateExecutor(sqlUndoLog);
                case DELETE:
                    return new OracleUndoDeleteExecutor(sqlUndoLog);
                default:
                    throw new ShouldNeverHappenException();
            }
        } else if (dbType.equalsIgnoreCase(JdbcConstants.MYSQL)) {
            switch (sqlUndoLog.getSqlType()) {
                case INSERT:
                    return new MySQLUndoInsertExecutor(sqlUndoLog);
                case UPDATE:
                    return new MySQLUndoUpdateExecutor(sqlUndoLog);
                case DELETE:
                    return new MySQLUndoDeleteExecutor(sqlUndoLog);
                default:
                    throw new ShouldNeverHappenException();
            }
        } else if (dbType.equalsIgnoreCase(JdbcConstants.POSTGRESQL)) {
            switch (sqlUndoLog.getSqlType()) {
                case INSERT:
                    return new PostgresqlUndoInsertExecutor(sqlUndoLog);
                case UPDATE:
                    return new PostgresqlUndoUpdateExecutor(sqlUndoLog);
                case DELETE:
                    return new PostgresqlUndoDeleteExecutor(sqlUndoLog);
                default:
                    throw new ShouldNeverHappenException();
            }
        } else {
            throw new NotSupportYetException(dbType);
        }
=======
      if (!JdbcConstants.MYSQL.equals(dbType) && !JdbcConstants.ORACLE.equals(dbType)) {
        throw new NotSupportYetException(dbType);
      }
      AbstractUndoExecutor result = null;
      UndoExecutorHolder holder = UndoExecutorHolderFactory.getUndoExecutorHolder(dbType.toLowerCase());
      switch ((sqlUndoLog.getSqlType())) {
        case INSERT:
          result = holder.getInsertExecutor(sqlUndoLog);
          break;
        case UPDATE:
          result = holder.getUpdateExecutor(sqlUndoLog);
          break;
        case DELETE:
          result = holder.getDeleteExecutor(sqlUndoLog);
          break;
        default:
          throw new ShouldNeverHappenException();
      }
      return result;
>>>>>>> c2de2c17
    }
}<|MERGE_RESOLUTION|>--- conflicted
+++ resolved
@@ -18,19 +18,7 @@
 import com.alibaba.druid.util.JdbcConstants;
 import io.seata.common.exception.NotSupportYetException;
 import io.seata.common.exception.ShouldNeverHappenException;
-<<<<<<< HEAD
-import io.seata.rm.datasource.undo.mysql.MySQLUndoDeleteExecutor;
-import io.seata.rm.datasource.undo.mysql.MySQLUndoInsertExecutor;
-import io.seata.rm.datasource.undo.mysql.MySQLUndoUpdateExecutor;
-import io.seata.rm.datasource.undo.oracle.OracleUndoDeleteExecutor;
-import io.seata.rm.datasource.undo.oracle.OracleUndoInsertExecutor;
-import io.seata.rm.datasource.undo.oracle.OracleUndoUpdateExecutor;
-import io.seata.rm.datasource.undo.postgresql.PostgresqlUndoDeleteExecutor;
-import io.seata.rm.datasource.undo.postgresql.PostgresqlUndoInsertExecutor;
-import io.seata.rm.datasource.undo.postgresql.PostgresqlUndoUpdateExecutor;
-=======
 
->>>>>>> c2de2c17
 
 /**
  * The type Undo executor factory.
@@ -42,49 +30,11 @@
     /**
      * Gets undo executor.
      *
-     * @param dbType the db type
+     * @param dbType     the db type
      * @param sqlUndoLog the sql undo log
      * @return the undo executor
      */
     public static AbstractUndoExecutor getUndoExecutor(String dbType, SQLUndoLog sqlUndoLog) {
-<<<<<<< HEAD
-        if (dbType.equalsIgnoreCase(JdbcConstants.ORACLE)) {
-            switch (sqlUndoLog.getSqlType()) {
-                case INSERT:
-                    return new OracleUndoInsertExecutor(sqlUndoLog);
-                case UPDATE:
-                    return new OracleUndoUpdateExecutor(sqlUndoLog);
-                case DELETE:
-                    return new OracleUndoDeleteExecutor(sqlUndoLog);
-                default:
-                    throw new ShouldNeverHappenException();
-            }
-        } else if (dbType.equalsIgnoreCase(JdbcConstants.MYSQL)) {
-            switch (sqlUndoLog.getSqlType()) {
-                case INSERT:
-                    return new MySQLUndoInsertExecutor(sqlUndoLog);
-                case UPDATE:
-                    return new MySQLUndoUpdateExecutor(sqlUndoLog);
-                case DELETE:
-                    return new MySQLUndoDeleteExecutor(sqlUndoLog);
-                default:
-                    throw new ShouldNeverHappenException();
-            }
-        } else if (dbType.equalsIgnoreCase(JdbcConstants.POSTGRESQL)) {
-            switch (sqlUndoLog.getSqlType()) {
-                case INSERT:
-                    return new PostgresqlUndoInsertExecutor(sqlUndoLog);
-                case UPDATE:
-                    return new PostgresqlUndoUpdateExecutor(sqlUndoLog);
-                case DELETE:
-                    return new PostgresqlUndoDeleteExecutor(sqlUndoLog);
-                default:
-                    throw new ShouldNeverHappenException();
-            }
-        } else {
-            throw new NotSupportYetException(dbType);
-        }
-=======
       if (!JdbcConstants.MYSQL.equals(dbType) && !JdbcConstants.ORACLE.equals(dbType)) {
         throw new NotSupportYetException(dbType);
       }
@@ -104,6 +54,5 @@
           throw new ShouldNeverHappenException();
       }
       return result;
->>>>>>> c2de2c17
     }
 }