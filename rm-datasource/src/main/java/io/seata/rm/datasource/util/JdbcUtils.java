--- conflicted
+++ resolved
@@ -36,16 +36,7 @@
  */
 public final class JdbcUtils {
 
-<<<<<<< HEAD
-    /**
-     * 获取数据库类型
-     */
-    public static String getDbType(String jdbcUrl) {
-        return getDbTypeParser().parseFromJdbcUrl(jdbcUrl).toLowerCase();
-    }
-=======
     private static volatile DbTypeParser dbTypeParser;
->>>>>>> 87a6d0dc
 
     static DbTypeParser getDbTypeParser() {
         if (dbTypeParser == null) {
