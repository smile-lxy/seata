/*
 *  Copyright 1999-2019 Seata.io Group.
 *
 *  Licensed under the Apache License, Version 2.0 (the "License");
 *  you may not use this file except in compliance with the License.
 *  You may obtain a copy of the License at
 *
 *       http://www.apache.org/licenses/LICENSE-2.0
 *
 *  Unless required by applicable law or agreed to in writing, software
 *  distributed under the License is distributed on an "AS IS" BASIS,
 *  WITHOUT WARRANTIES OR CONDITIONS OF ANY KIND, either express or implied.
 *  See the License for the specific language governing permissions and
 *  limitations under the License.
 */
package io.seata.rm.datasource;

import java.sql.Connection;
import java.sql.SQLException;
import java.util.concurrent.Callable;

import io.seata.common.util.StringUtils;
import io.seata.config.ConfigurationFactory;
import io.seata.core.constants.ConfigurationKeys;
import io.seata.core.exception.TransactionException;
import io.seata.core.exception.TransactionExceptionCode;
import io.seata.core.model.BranchStatus;
import io.seata.core.model.BranchType;
import io.seata.rm.DefaultResourceManager;
import io.seata.rm.datasource.exec.LockConflictException;
import io.seata.rm.datasource.exec.LockRetryController;
import io.seata.rm.datasource.undo.SQLUndoLog;
import io.seata.rm.datasource.undo.UndoLogManagerFactory;
import org.slf4j.Logger;
import org.slf4j.LoggerFactory;

import static io.seata.core.constants.DefaultValues.DEFAULT_CLIENT_LOCK_RETRY_POLICY_BRANCH_ROLLBACK_ON_CONFLICT;
import static io.seata.core.constants.DefaultValues.DEFAULT_CLIENT_REPORT_RETRY_COUNT;
import static io.seata.core.constants.DefaultValues.DEFAULT_CLIENT_REPORT_SUCCESS_ENABLE;

/**
 * 数据源连接代理
 * The type Connection proxy.
 *
 * @author sharajava
 */
public class ConnectionProxy extends AbstractConnectionProxy {

    private static final Logger LOGGER = LoggerFactory.getLogger(ConnectionProxy.class);

    private ConnectionContext context = new ConnectionContext();

    /**
     * 重试次数
     */
    private static final int REPORT_RETRY_COUNT = ConfigurationFactory.getInstance()
        .getInt(ConfigurationKeys.CLIENT_REPORT_RETRY_COUNT, DEFAULT_CLIENT_REPORT_RETRY_COUNT);

    /**
     * 是否开启事务成功汇报
     */
    public static final boolean IS_REPORT_SUCCESS_ENABLE = ConfigurationFactory.getInstance()
        .getBoolean(ConfigurationKeys.CLIENT_REPORT_SUCCESS_ENABLE, DEFAULT_CLIENT_REPORT_SUCCESS_ENABLE);

    /**
     * 锁重试策略
     */
    private final static LockRetryPolicy LOCK_RETRY_POLICY = new LockRetryPolicy();

    /**
     * Instantiates a new Connection proxy.
     *
     * @param dataSourceProxy  the data source proxy
     * @param targetConnection the target connection
     */
    public ConnectionProxy(DataSourceProxy dataSourceProxy, Connection targetConnection) {
        super(dataSourceProxy, targetConnection);
    }

    /**
     * Gets context.
     *
     * @return the context
     */
    public ConnectionContext getContext() {
        return context;
    }

    /**
     * Bind.
     *
     * @param xid the xid
     */
    public void bind(String xid) {
        context.bind(xid);
    }

    /**
     * set global lock requires flag
     *
     * @param isLock whether to lock
     */
    public void setGlobalLockRequire(boolean isLock) {
        context.setGlobalLockRequire(isLock);
    }

    /**
     * get global lock requires flag
     */
    public boolean isGlobalLockRequire() {
        return context.isGlobalLockRequire();
    }

    /**
     * Check lock.
     *
     * @param lockKeys the lockKeys
     * @throws SQLException the sql exception
     */
    public void checkLock(String lockKeys) throws SQLException {
<<<<<<< HEAD
        // 检查全局锁
=======
        if (StringUtils.isBlank(lockKeys)) {
            return;
        }
>>>>>>> 87a6d0dc
        // Just check lock without requiring lock by now.
        try {
            boolean lockable = DefaultResourceManager.get()
                .lockQuery(BranchType.AT, getDataSourceProxy().getResourceId(), context.getXid(), lockKeys);
            if (!lockable) {
                throw new LockConflictException();
            }
        } catch (TransactionException e) {
            recognizeLockKeyConflictException(e, lockKeys);
        }
    }

    /**
     * Lock query.
     *
     * @param lockKeys the lock keys
     * @throws SQLException the sql exception
     */
    public boolean lockQuery(String lockKeys) throws SQLException {
        // Just check lock without requiring lock by now.
        boolean result = false;
        try {
            result = DefaultResourceManager.get()
                .lockQuery(BranchType.AT, getDataSourceProxy().getResourceId(), context.getXid(), lockKeys);
        } catch (TransactionException e) {
            // 识别异常, 准确抛出
            recognizeLockKeyConflictException(e, lockKeys);
        }
        return result;
    }

    private void recognizeLockKeyConflictException(TransactionException te) throws SQLException {
        recognizeLockKeyConflictException(te, null);
    }

    /**
     * 识别异常, 准确抛出
     * @param te
     * @param lockKeys
     * @throws SQLException
     */
    private void recognizeLockKeyConflictException(TransactionException te, String lockKeys) throws SQLException {
        if (te.getCode() == TransactionExceptionCode.LockKeyConflict) {
<<<<<<< HEAD
            // 锁key冲突
            StringBuilder reasonBuilder = new StringBuilder("get global lock fail, xid:" + context.getXid());
=======
            StringBuilder reasonBuilder = new StringBuilder("get global lock fail, xid:");
            reasonBuilder.append(context.getXid());
>>>>>>> 87a6d0dc
            if (StringUtils.isNotBlank(lockKeys)) {
                reasonBuilder.append(", lockKeys:").append(lockKeys);
            }
            throw new LockConflictException(reasonBuilder.toString());
        } else {
            // 抛SQL异常
            throw new SQLException(te);
        }

    }

    /**
     * append sqlUndoLog
     *
     * @param sqlUndoLog the sql undo log
     */
    public void appendUndoLog(SQLUndoLog sqlUndoLog) {
        context.appendUndoItem(sqlUndoLog);
    }

    /**
     * append lockKey
     *
     * @param lockKey the lock key
     */
    public void appendLockKey(String lockKey) {
        context.appendLockKey(lockKey);
    }

    @Override
    public void commit() throws SQLException {
        try {
            LOCK_RETRY_POLICY.execute(() -> {
                // 执行提交
                doCommit();
                return null;
            });
        } catch (SQLException e) {
            throw e;
        } catch (Exception e) {
            throw new SQLException(e);
        }
    }

    private void doCommit() throws SQLException {
        if (context.inGlobalTransaction()) {
            // 全局事务
            processGlobalTransactionCommit();
        } else if (context.isGlobalLockRequire()) {
            // 全局锁
            processLocalCommitWithGlobalLocks();
        } else {
            // 原始数据源连接提交事务
            targetConnection.commit();
        }
    }

    private void processLocalCommitWithGlobalLocks() throws SQLException {
<<<<<<< HEAD
        // 检测全局锁状态
=======
>>>>>>> 87a6d0dc
        checkLock(context.buildLockKeys());
        try {
            // 原始数据源连接提交事务
            targetConnection.commit();
        } catch (Throwable ex) {
            throw new SQLException(ex);
        }
        context.reset();
    }

    private void processGlobalTransactionCommit() throws SQLException {
        try {
            // 向TC注册Branch事务
            register();
        } catch (TransactionException e) {
            // 识别异常, 准确抛出
            recognizeLockKeyConflictException(e, context.buildLockKeys());
        }
        try {
<<<<<<< HEAD
            if (context.hasUndoLog()) {
                // 需要记录Undo log, 获取对应Undo log管理器, 记录Undo log
                UndoLogManagerFactory.getUndoLogManager(this.getDbType()).flushUndoLogs(this);
            }
            // 原始数据源连接提交事务
=======
            UndoLogManagerFactory.getUndoLogManager(this.getDbType()).flushUndoLogs(this);
>>>>>>> 87a6d0dc
            targetConnection.commit();
        } catch (Throwable ex) {
            LOGGER.error("process connectionProxy commit error: {}", ex.getMessage(), ex);
            // 向TC报告Branch事务
            report(false);
            throw new SQLException(ex);
        }
        if (IS_REPORT_SUCCESS_ENABLE) {
            // 若开启事务成功汇报, 向TC报告Branch事务结果
            report(true);
        }
        context.reset(); // 连接重置(清理Seata事务相关信息)
    }

    /**
     * 向TC注册Branch事务
     * @throws TransactionException
     */
    private void register() throws TransactionException {
<<<<<<< HEAD
        // 注册Branch事务(返回Branch事务ID)
        Long branchId = DefaultResourceManager.get() // 向TC发送请求
            .branchRegister(BranchType.AT, getDataSourceProxy().getResourceId(),
                null, context.getXid(), null, context.buildLockKeys()
            );
=======
        if (!context.hasUndoLog() || context.getLockKeysBuffer().isEmpty()) {
            return;
        }
        Long branchId = DefaultResourceManager.get().branchRegister(BranchType.AT, getDataSourceProxy().getResourceId(),
            null, context.getXid(), null, context.buildLockKeys());
>>>>>>> 87a6d0dc
        context.setBranchId(branchId);
    }

    @Override
    public void rollback() throws SQLException {
        // 原始数据源连接回滚事务
        targetConnection.rollback();
        if (context.inGlobalTransaction() && context.isBranchRegistered()) {
            // 向TC报告Branch事务
            report(false);
        }
        // 连接重置(清理Seata事务相关信息)
        context.reset();
    }

    @Override
    public void setAutoCommit(boolean autoCommit) throws SQLException {
        if (autoCommit && !getAutoCommit()) {
            // change autocommit from false to true, we should commit() first according to JDBC spec.
            doCommit();
        }
        targetConnection.setAutoCommit(autoCommit);
    }

    /**
     * 向TC报告Branch事务
     * @param commitDone 是否已提交事务
     * @throws SQLException
     */
    private void report(boolean commitDone) throws SQLException {
<<<<<<< HEAD
        // 重试次数
=======
        if (context.getBranchId() == null) {
            return;
        }
>>>>>>> 87a6d0dc
        int retry = REPORT_RETRY_COUNT;
        while (retry > 0) {
            try {
                // 向TC发送请求
                DefaultResourceManager.get()
                    .branchReport(BranchType.AT, context.getXid(), context.getBranchId(),
                        commitDone ? BranchStatus.PhaseOne_Done : BranchStatus.PhaseOne_Failed, null
                    );
                return;
            } catch (Throwable ex) {
                LOGGER.error("Failed to report [" + context.getBranchId() + "/" + context.getXid() + "] commit done ["
                    + commitDone + "] Retry Countdown: " + retry);
                retry--;

                if (retry == 0) {
                    // 重试失败, 等TM超时重试
                    throw new SQLException("Failed to report branch status " + commitDone, ex);
                }
            }
        }
    }

    /**
     * 锁重试策略
     */
    public static class LockRetryPolicy {

        /**
         * 冲突时, Branch锁重试回滚
         */
        protected static final boolean LOCK_RETRY_POLICY_BRANCH_ROLLBACK_ON_CONFLICT =
            ConfigurationFactory.getInstance()
                .getBoolean(ConfigurationKeys.CLIENT_LOCK_RETRY_POLICY_BRANCH_ROLLBACK_ON_CONFLICT,
                    DEFAULT_CLIENT_LOCK_RETRY_POLICY_BRANCH_ROLLBACK_ON_CONFLICT
                );

        public <T> T execute(Callable<T> callable) throws Exception {
            if (LOCK_RETRY_POLICY_BRANCH_ROLLBACK_ON_CONFLICT) {
                return callable.call();
            } else {
                return doRetryOnLockConflict(callable);
            }
        }

        /**
         * 锁冲突时执行重试
         */
        protected <T> T doRetryOnLockConflict(Callable<T> callable) throws Exception {
            LockRetryController lockRetryController = new LockRetryController();
            while (true) {
                try {
                    return callable.call();
                } catch (LockConflictException lockConflict) {
                    onException(lockConflict);
                    lockRetryController.sleep(lockConflict);
                } catch (Exception e) {
                    onException(e);
                    throw e;
                }
            }
        }

        /**
         * Callback on exception in doLockRetryOnConflict.
         *
         * @param e invocation exception
         * @throws Exception error
         */
        protected void onException(Exception e) throws Exception {
        }
    }
}<|MERGE_RESOLUTION|>--- conflicted
+++ resolved
@@ -118,13 +118,9 @@
      * @throws SQLException the sql exception
      */
     public void checkLock(String lockKeys) throws SQLException {
-<<<<<<< HEAD
-        // 检查全局锁
-=======
         if (StringUtils.isBlank(lockKeys)) {
             return;
         }
->>>>>>> 87a6d0dc
         // Just check lock without requiring lock by now.
         try {
             boolean lockable = DefaultResourceManager.get()
@@ -168,13 +164,9 @@
      */
     private void recognizeLockKeyConflictException(TransactionException te, String lockKeys) throws SQLException {
         if (te.getCode() == TransactionExceptionCode.LockKeyConflict) {
-<<<<<<< HEAD
             // 锁key冲突
-            StringBuilder reasonBuilder = new StringBuilder("get global lock fail, xid:" + context.getXid());
-=======
             StringBuilder reasonBuilder = new StringBuilder("get global lock fail, xid:");
             reasonBuilder.append(context.getXid());
->>>>>>> 87a6d0dc
             if (StringUtils.isNotBlank(lockKeys)) {
                 reasonBuilder.append(", lockKeys:").append(lockKeys);
             }
@@ -233,10 +225,7 @@
     }
 
     private void processLocalCommitWithGlobalLocks() throws SQLException {
-<<<<<<< HEAD
         // 检测全局锁状态
-=======
->>>>>>> 87a6d0dc
         checkLock(context.buildLockKeys());
         try {
             // 原始数据源连接提交事务
@@ -256,15 +245,8 @@
             recognizeLockKeyConflictException(e, context.buildLockKeys());
         }
         try {
-<<<<<<< HEAD
-            if (context.hasUndoLog()) {
-                // 需要记录Undo log, 获取对应Undo log管理器, 记录Undo log
-                UndoLogManagerFactory.getUndoLogManager(this.getDbType()).flushUndoLogs(this);
-            }
+            UndoLogManagerFactory.getUndoLogManager(this.getDbType()).flushUndoLogs(this);
             // 原始数据源连接提交事务
-=======
-            UndoLogManagerFactory.getUndoLogManager(this.getDbType()).flushUndoLogs(this);
->>>>>>> 87a6d0dc
             targetConnection.commit();
         } catch (Throwable ex) {
             LOGGER.error("process connectionProxy commit error: {}", ex.getMessage(), ex);
@@ -284,19 +266,12 @@
      * @throws TransactionException
      */
     private void register() throws TransactionException {
-<<<<<<< HEAD
-        // 注册Branch事务(返回Branch事务ID)
-        Long branchId = DefaultResourceManager.get() // 向TC发送请求
-            .branchRegister(BranchType.AT, getDataSourceProxy().getResourceId(),
-                null, context.getXid(), null, context.buildLockKeys()
-            );
-=======
         if (!context.hasUndoLog() || context.getLockKeysBuffer().isEmpty()) {
             return;
         }
+        // 注册Branch事务(返回Branch事务ID)
         Long branchId = DefaultResourceManager.get().branchRegister(BranchType.AT, getDataSourceProxy().getResourceId(),
             null, context.getXid(), null, context.buildLockKeys());
->>>>>>> 87a6d0dc
         context.setBranchId(branchId);
     }
 
@@ -327,13 +302,10 @@
      * @throws SQLException
      */
     private void report(boolean commitDone) throws SQLException {
-<<<<<<< HEAD
-        // 重试次数
-=======
         if (context.getBranchId() == null) {
             return;
         }
->>>>>>> 87a6d0dc
+        // 重试次数
         int retry = REPORT_RETRY_COUNT;
         while (retry > 0) {
             try {
