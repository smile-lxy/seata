/*
 *  Copyright 1999-2019 Seata.io Group.
 *
 *  Licensed under the Apache License, Version 2.0 (the "License");
 *  you may not use this file except in compliance with the License.
 *  You may obtain a copy of the License at
 *
 *       http://www.apache.org/licenses/LICENSE-2.0
 *
 *  Unless required by applicable law or agreed to in writing, software
 *  distributed under the License is distributed on an "AS IS" BASIS,
 *  WITHOUT WARRANTIES OR CONDITIONS OF ANY KIND, either express or implied.
 *  See the License for the specific language governing permissions and
 *  limitations under the License.
 */
package io.seata.rm.datasource.exec;

import java.sql.ResultSet;
import java.sql.SQLException;
import java.sql.Statement;
import java.util.ArrayList;
import java.util.List;
import java.util.Map;
import java.util.stream.Collectors;

import io.seata.common.exception.NotSupportYetException;
import io.seata.common.exception.ShouldNeverHappenException;
import io.seata.common.util.CollectionUtils;
import io.seata.common.util.StringUtils;
import io.seata.rm.datasource.PreparedStatementProxy;
import io.seata.rm.datasource.StatementProxy;
import io.seata.rm.datasource.sql.struct.ColumnMeta;
import io.seata.rm.datasource.sql.struct.TableRecords;
import io.seata.sqlparser.SQLInsertRecognizer;
import io.seata.sqlparser.SQLRecognizer;
import io.seata.sqlparser.struct.Null;
import io.seata.sqlparser.struct.SqlDefaultExpr;
import io.seata.sqlparser.struct.SqlMethodExpr;
import io.seata.sqlparser.struct.SqlSequenceExpr;
import io.seata.sqlparser.util.JdbcConstants;
import org.slf4j.Logger;
import org.slf4j.LoggerFactory;

/**
 * The type Insert executor.
 *
 * @param <T> the type parameter
 * @param <S> the type parameter
 * @author yuanguoyao
 */
public class InsertExecutor<T, S extends Statement> extends AbstractDMLBaseExecutor<T, S> {

    private static final Logger LOGGER = LoggerFactory.getLogger(InsertExecutor.class);
    protected static final String ERR_SQL_STATE = "S1009";

    private static final String PLACEHOLDER = "?";

    /**
     * Instantiates a new Insert executor.
     *
     * @param statementProxy    the statement proxy
     * @param statementCallback the statement callback
     * @param sqlRecognizer     the sql recognizer
     */
    public InsertExecutor(StatementProxy<S> statementProxy, StatementCallback<T,S> statementCallback,
                          SQLRecognizer sqlRecognizer) {
        super(statementProxy, statementCallback, sqlRecognizer);
    }

    @Override
    protected TableRecords beforeImage() throws SQLException {
        return TableRecords.empty(getTableMeta());
    }

    @Override
    protected TableRecords afterImage(TableRecords beforeImage) throws SQLException {
        //Pk column exists or PK is just auto generated
        List<Object> pkValues = containsPK() // 包含主键
            ? getPkValuesByColumn() // 获取主键值
            : (containsColumns()
                ? getPkValuesByAuto()
                : getPkValuesByColumn()
            );

        TableRecords afterImage = buildTableRecords(pkValues);

        if (afterImage == null) {
            throw new SQLException("Failed to build after-image for insert");
        }

        return afterImage;
    }

    protected boolean containsPK() {
        // SQL识别器
        SQLInsertRecognizer recognizer = (SQLInsertRecognizer) sqlRecognizer;
        // 获取插入数据列名列表
        List<String> insertColumns = recognizer.getInsertColumns();
        if (CollectionUtils.isEmpty(insertColumns)) {
            return false;
        }
        return containsPK(insertColumns);
    }

    protected boolean containsColumns() {
        // SQL识别器
        SQLInsertRecognizer recognizer = (SQLInsertRecognizer) sqlRecognizer;
        // 获取插入数据列名列表
        List<String> insertColumns = recognizer.getInsertColumns();
        return insertColumns != null && !insertColumns.isEmpty();
    }

    protected List<Object> getPkValuesByColumn() throws SQLException {
        // SQL识别器
        // insert values including PK
        SQLInsertRecognizer recognizer = (SQLInsertRecognizer) sqlRecognizer;
        // 主键指针
        final int pkIndex = getPkIndex();
        if (pkIndex == -1) {
            throw new ShouldNeverHappenException(String.format("pkIndex is %d", pkIndex));
        }
        List<Object> pkValues = null;
        if (statementProxy instanceof PreparedStatementProxy) {
            PreparedStatementProxy preparedStatementProxy = (PreparedStatementProxy) statementProxy;

            // 获取插入数据列名列表
            List<List<Object>> insertRows = recognizer.getInsertRows();
            if (insertRows != null && !insertRows.isEmpty()) {
                ArrayList<Object>[] parameters = preparedStatementProxy.getParameters();
                final int rowSize = insertRows.size();

                if (rowSize == 1) {
                    Object pkValue = insertRows.get(0).get(pkIndex);
                    if (PLACEHOLDER.equals(pkValue)) {
                        pkValues = parameters[pkIndex];
                    } else {
                        pkValues = insertRows.stream().map(insertRow -> insertRow.get(pkIndex)).collect(Collectors.toList());
                    }
                } else {
                    int totalPlaceholderNum = -1;
                    pkValues = new ArrayList<>(rowSize);
                    for (int i = 0; i < rowSize; i++) {
                        List<Object> row = insertRows.get(i);
                        // oracle insert sql statement specify RETURN_GENERATED_KEYS will append :rowid on sql end
                        // insert parameter count will than the actual +1
                        if (row.isEmpty()) {
                            continue;
                        }
                        Object pkValue = row.get(pkIndex);
                        int currentRowPlaceholderNum = -1;
                        for (Object r : row) {
                            if (PLACEHOLDER.equals(r)) {
                                totalPlaceholderNum += 1;
                                currentRowPlaceholderNum += 1;
                            }
                        }
                        if (PLACEHOLDER.equals(pkValue)) {
                            int idx = pkIndex;
                            if (i != 0) {
                                idx = totalPlaceholderNum - currentRowPlaceholderNum + pkIndex;
                            }
                            ArrayList<Object> parameter = parameters[idx];
                            pkValues.addAll(parameter);
                        } else {
                            pkValues.add(pkValue);
                        }
                    }
                }
            }
        } else {
            List<List<Object>> insertRows = recognizer.getInsertRows();
            pkValues = new ArrayList<>(insertRows.size());
            for (List<Object> row : insertRows) {
                pkValues.add(row.get(pkIndex));
            }
        }
        if (pkValues == null) {
            throw new ShouldNeverHappenException();
        }
        boolean b = this.checkPkValues(pkValues);
        if (!b) {
            throw new NotSupportYetException(String.format("not support sql [%s]", sqlRecognizer.getOriginalSQL()));
        }
        if (!pkValues.isEmpty() && pkValues.get(0) instanceof SqlSequenceExpr) {
            pkValues = getPkValuesBySequence(pkValues.get(0));
        }
        else if (!pkValues.isEmpty() && pkValues.get(0) instanceof SqlDefaultExpr) {
            pkValues = getPkValuesByDefault();
        }
        // pk auto generated while column exists and value is null
        else if (!pkValues.isEmpty() && pkValues.get(0) instanceof Null) {
            pkValues = getPkValuesByAuto();
        }
        return pkValues;
    }

    /**
     * get primary key values by default
     * @return
     * @throws SQLException
     */
    private List<Object> getPkValuesByDefault() throws SQLException {
        // current version 1.2 only support postgresql.
        // mysql default keyword the logic not support. (sample: insert into test(id, name) values(default, 'xx'))
        Map<String, ColumnMeta> pkMetaMap = getTableMeta().getPrimaryKeyMap();
        ColumnMeta pkMeta = pkMetaMap.values().iterator().next();
        String columnDef = pkMeta.getColumnDef();
        // sample: nextval('test_id_seq'::regclass)
        String seq = org.apache.commons.lang.StringUtils.substringBetween(columnDef, "'", "'");
        String function = org.apache.commons.lang.StringUtils.substringBetween(columnDef, "", "(");
        if (StringUtils.isBlank(seq)) {
            throw new ShouldNeverHappenException("get primary key value failed, cause columnDef is " + columnDef);
        }
        return getPkValuesBySequence(new SqlSequenceExpr("'" + seq + "'", function));
    }

    /**
     * get primary key values by sequence.
     * @param expr
     * @return
     * @throws SQLException
     */
    protected List<Object> getPkValuesBySequence(Object expr) throws SQLException {
        // priority use defaultGeneratedKeys
        List<Object> pkValues = null;
        try {
            pkValues = defaultGeneratedKeys();
        } catch (NotSupportYetException | SQLException ignore) {
        }

        if (!CollectionUtils.isEmpty(pkValues)) {
            return pkValues;
        }

        ResultSet genKeys;
        if (expr instanceof SqlSequenceExpr) {
            SqlSequenceExpr sequenceExpr = (SqlSequenceExpr) expr;
            String sql = "SELECT " + sequenceExpr.getSequence() + ".currval FROM DUAL";
            if (StringUtils.equalsIgnoreCase(JdbcConstants.POSTGRESQL, getDbType())) {
                sql = "SELECT currval(" + sequenceExpr.getSequence() + ")";
            }
            LOGGER.warn("Fail to get auto-generated keys, use '{}' instead. Be cautious, statement could be polluted. Recommend you set the statement to return generated keys.", sql);
            genKeys = statementProxy.getConnection().createStatement().executeQuery(sql);
        } else {
            throw new NotSupportYetException(String.format("not support expr [%s]", expr.getClass().getName()));
        }
        pkValues = new ArrayList<>();
        while (genKeys.next()) {
            Object v = genKeys.getObject(1);
            pkValues.add(v);
        }
        return pkValues;
    }

    protected List<Object> getPkValuesByAuto() throws SQLException {
        boolean mysql = StringUtils.equalsIgnoreCase(JdbcConstants.MYSQL, getDbType());
        if (mysql) {
            return mysqlGeneratedKeys();
        }
        return defaultGeneratedKeys();
    }

    /**
     * 获取主键指针
     * get pk index
     * @return -1 not found pk index
     */
    protected int getPkIndex() {
        // SQL识别器
        SQLInsertRecognizer recognizer = (SQLInsertRecognizer) sqlRecognizer;
        // 获取插入数据列名列表
        List<String> insertColumns = recognizer.getInsertColumns();
        if (CollectionUtils.isNotEmpty(insertColumns)) {
            // 列名列表不为空, 定位主键指针
            final int insertColumnsSize = insertColumns.size();
            int pkIndex = -1;
            for (int paramIdx = 0; paramIdx < insertColumnsSize; paramIdx++) {
                // 比对
                if (equalsPK(insertColumns.get(paramIdx))) {
                    pkIndex = paramIdx;
                    break;
                }
            }
            return pkIndex;
        }
        int pkIndex = -1;
        // 获取表元信息所有列元信息
        Map<String, ColumnMeta> allColumns = getTableMeta().getAllColumns();
        for (Map.Entry<String, ColumnMeta> entry : allColumns.entrySet()) {
            pkIndex++;
            // 比对
            if (equalsPK(entry.getValue().getColumnName())) {
                break;
            }
        }
        return pkIndex;
    }

    /**
     * check pk values
     * @param pkValues
     * @return true: support. false: not support.
     */
    protected boolean checkPkValues(List<Object> pkValues) {
        /*
        -----------------------------------------------
                  one    more
        null       O      O
        value      O      O
        method     X      X
        sequence   O      X
        -----------------------------------------------
                  null    value    method    sequence
        null       O        X         X         X
        value      X        O         X         X
        method     X        X         X         X
        sequence   X        X         X         X
        -----------------------------------------------
        */
        int n = 0, v = 0, m = 0, s = 0;
        for (Object pkValue : pkValues) {
            if (pkValue instanceof Null) {
                n++;
                continue;
            }
            if (pkValue instanceof SqlMethodExpr) {
                m++;
                break;
            }
            if (pkValue instanceof SqlSequenceExpr) {
                s++;
                continue;
            }
            v++;
        }
        // not support sql primary key is function.
        if (m > 0) {
            return false;
        }
        if (n > 0 && v == 0 && s == 0) {
            return true;
        }
        if (n == 0 && v > 0 && s == 0) {
            return true;
        }
        if (n == 0 && v == 0 && s == 1) {
            return true;
        }
        return false;
    }

    /**
     * mysql get generated keys
     * @return the primary key value
     * @throws SQLException the SQL exception
     */
<<<<<<< HEAD
    private List<Object> defaultByAuto() throws SQLException {
        // 主键集合
=======
    private List<Object> mysqlGeneratedKeys() throws SQLException {
>>>>>>> 87a6d0dc
        // PK is just auto generated
        Map<String, ColumnMeta> pkMetaMap = getTableMeta().getPrimaryKeyMap();
        ColumnMeta pkMeta = pkMetaMap.values().iterator().next();
        if (!pkMeta.isAutoincrement()) {
            // 不是自增, 抛出
            throw new ShouldNeverHappenException();
        }

        ResultSet genKeys;
        try {
            genKeys = statementProxy.getTargetStatement().getGeneratedKeys();
        } catch (SQLException e) {
            // java.sql.SQLException: Generated keys not requested. You need to
            // specify Statement.RETURN_GENERATED_KEYS to
            // Statement.executeUpdate() or Connection.prepareStatement().
            if (ERR_SQL_STATE.equalsIgnoreCase(e.getSQLState())) {
                LOGGER.warn("Fail to get auto-generated keys, use 'SELECT LAST_INSERT_ID()' instead. Be cautious, statement could be polluted. Recommend you set the statement to return generated keys.");
                genKeys = statementProxy.getTargetStatement().executeQuery("SELECT LAST_INSERT_ID()");
            } else {
                throw e;
            }
        }
        List<Object> pkValues = new ArrayList<>();
        while (genKeys.next()) {
            Object v = genKeys.getObject(1);
            pkValues.add(v);
        }
        try {
            genKeys.beforeFirst();
        } catch (SQLException e) {
            LOGGER.warn("Fail to reset ResultSet cursor. can not get primary key value");
        }
        return pkValues;
    }

    /**
     * default get generated keys
     * @return the primary key value
     * @throws SQLException the SQL exception
     */
    private List<Object> defaultGeneratedKeys() throws SQLException {
        ResultSet genKeys = statementProxy.getTargetStatement().getGeneratedKeys();
        List<Object> pkValues = new ArrayList<>();
        while (genKeys.next()) {
            Object v = genKeys.getObject(1);
            pkValues.add(v);
        }
        if (pkValues.isEmpty()) {
            throw new NotSupportYetException(String.format("not support sql [%s]", sqlRecognizer.getOriginalSQL()));
        }
        return pkValues;
    }

}<|MERGE_RESOLUTION|>--- conflicted
+++ resolved
@@ -354,12 +354,8 @@
      * @return the primary key value
      * @throws SQLException the SQL exception
      */
-<<<<<<< HEAD
-    private List<Object> defaultByAuto() throws SQLException {
+    private List<Object> mysqlGeneratedKeys() throws SQLException {
         // 主键集合
-=======
-    private List<Object> mysqlGeneratedKeys() throws SQLException {
->>>>>>> 87a6d0dc
         // PK is just auto generated
         Map<String, ColumnMeta> pkMetaMap = getTableMeta().getPrimaryKeyMap();
         ColumnMeta pkMeta = pkMetaMap.values().iterator().next();
