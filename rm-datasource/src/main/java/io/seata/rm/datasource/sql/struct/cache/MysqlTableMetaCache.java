--- conflicted
+++ resolved
@@ -86,11 +86,7 @@
         // SQL语句 select * from ${tableName} limit 1
         String sql = "SELECT * FROM " + keywordChecker.checkAndReplace(tableName) + " LIMIT 1";
         try (Statement stmt = connection.createStatement();
-<<<<<<< HEAD
-             ResultSet rs = stmt.executeQuery(sql)) { // 执行
-=======
             ResultSet rs = stmt.executeQuery(sql)) {
->>>>>>> 87a6d0dc
             return resultSetMetaToSchema(rs.getMetaData(), connection.getMetaData());
         } catch (SQLException sqlEx) {
             throw sqlEx;
