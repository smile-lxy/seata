/*
 *  Copyright 1999-2019 Seata.io Group.
 *
 *  Licensed under the Apache License, Version 2.0 (the "License");
 *  you may not use this file except in compliance with the License.
 *  You may obtain a copy of the License at
 *
 *       http://www.apache.org/licenses/LICENSE-2.0
 *
 *  Unless required by applicable law or agreed to in writing, software
 *  distributed under the License is distributed on an "AS IS" BASIS,
 *  WITHOUT WARRANTIES OR CONDITIONS OF ANY KIND, either express or implied.
 *  See the License for the specific language governing permissions and
 *  limitations under the License.
 */
package io.seata.core.rpc.netty;

import io.netty.bootstrap.Bootstrap;
import io.netty.channel.Channel;
import io.netty.channel.ChannelFuture;
import io.netty.channel.ChannelHandler;
import io.netty.channel.ChannelInitializer;
import io.netty.channel.ChannelOption;
import io.netty.channel.ChannelPipeline;
import io.netty.channel.EventLoopGroup;
import io.netty.channel.epoll.EpollChannelOption;
import io.netty.channel.epoll.EpollMode;
import io.netty.channel.nio.NioEventLoopGroup;
import io.netty.channel.socket.SocketChannel;
import io.netty.handler.timeout.IdleStateHandler;
import io.netty.util.concurrent.DefaultEventExecutorGroup;
import io.netty.util.concurrent.EventExecutorGroup;
import io.netty.util.internal.PlatformDependent;
import io.seata.common.exception.FrameworkException;
import io.seata.common.thread.NamedThreadFactory;
import io.seata.core.rpc.RemotingClient;
import io.seata.core.rpc.netty.v1.ProtocolV1Decoder;
import io.seata.core.rpc.netty.v1.ProtocolV1Encoder;
import org.slf4j.Logger;
import org.slf4j.LoggerFactory;

import java.net.InetSocketAddress;
import java.util.concurrent.TimeUnit;
import java.util.concurrent.atomic.AtomicBoolean;

/**
 * Rpc client.
 *
 * @author slievrly
 * @author zhaojun
 */
public class RpcClientBootstrap implements RemotingClient {

    private static final Logger LOGGER = LoggerFactory.getLogger(AbstractRpcRemotingClient.class);
    private final NettyClientConfig nettyClientConfig;
    private final Bootstrap bootstrap = new Bootstrap();
    private final EventLoopGroup eventLoopGroupWorker;
    private EventExecutorGroup defaultEventExecutorGroup;
    private final AtomicBoolean initialized = new AtomicBoolean(false);
    private static final String THREAD_PREFIX_SPLIT_CHAR = "_";
    private final NettyPoolKey.TransactionRole transactionRole;
    private ChannelHandler[] channelHandlers;

    public RpcClientBootstrap(NettyClientConfig nettyClientConfig, final EventExecutorGroup eventExecutorGroup,
                              NettyPoolKey.TransactionRole transactionRole) {
        if (null == nettyClientConfig) {
            nettyClientConfig = new NettyClientConfig();
            if (LOGGER.isInfoEnabled()) {
                LOGGER.info("use default netty client config.");
            }
        }
        this.nettyClientConfig = nettyClientConfig;
        int selectorThreadSizeThreadSize = this.nettyClientConfig.getClientSelectorThreadSize();
        this.transactionRole = transactionRole;
        this.eventLoopGroupWorker = new NioEventLoopGroup(selectorThreadSizeThreadSize,
            new NamedThreadFactory(getThreadPrefix(this.nettyClientConfig.getClientSelectorThreadPrefix()),
                selectorThreadSizeThreadSize)
        );
        this.defaultEventExecutorGroup = eventExecutorGroup;
    }

    /**
     * Sets channel handlers.
     *
     * @param handlers the handlers
     */
    protected void setChannelHandlers(final ChannelHandler... handlers) {
        if (null != handlers) {
            channelHandlers = handlers;
        }
    }

    /**
     * Add channel pipeline last.
     *
     * @param channel  the channel
     * @param handlers the handlers
     */
    private void addChannelPipelineLast(Channel channel, ChannelHandler... handlers) {
        if (null != channel && null != handlers) {
            channel.pipeline().addLast(handlers);
        }
    }

    @Override
    public void start() {
        if (this.defaultEventExecutorGroup == null) {
            this.defaultEventExecutorGroup = new DefaultEventExecutorGroup(nettyClientConfig.getClientWorkerThreads(),
                new NamedThreadFactory(getThreadPrefix(nettyClientConfig.getClientWorkerThreadPrefix()),
                    nettyClientConfig.getClientWorkerThreads())
            );
        }
<<<<<<< HEAD
        this.bootstrap.group(this.eventLoopGroupWorker)
            // Channel选择器
            .channel(nettyClientConfig.getClientChannelClazz())
            // 是否尽可能利用网络带宽, 尽可能发送足够大的数据包(要求高实时性(有数据就发): true, 减少网络交互: false)
            .option(ChannelOption.TCP_NODELAY, true)
            // 是否启动心跳保活机制
            .option(ChannelOption.SO_KEEPALIVE, true)
            // 连接超时时间
            .option(ChannelOption.CONNECT_TIMEOUT_MILLIS, nettyClientConfig.getConnectTimeoutMillis())
            // 发送消息时系统缓存区大小
            .option(ChannelOption.SO_SNDBUF, nettyClientConfig.getClientSocketSndBufSize())
            // 接受消息时系统缓存区大小
            .option(ChannelOption.SO_RCVBUF, nettyClientConfig.getClientSocketRcvBufSize());
    
=======
        this.bootstrap.group(this.eventLoopGroupWorker).channel(
            nettyClientConfig.getClientChannelClazz()).option(
            ChannelOption.TCP_NODELAY, true).option(ChannelOption.SO_KEEPALIVE, true).option(
            ChannelOption.CONNECT_TIMEOUT_MILLIS, nettyClientConfig.getConnectTimeoutMillis()).option(
            ChannelOption.SO_SNDBUF, nettyClientConfig.getClientSocketSndBufSize()).option(ChannelOption.SO_RCVBUF,
            nettyClientConfig.getClientSocketRcvBufSize());

>>>>>>> 87a6d0dc
        if (nettyClientConfig.enableNative()) {
            if (PlatformDependent.isOsx()) {
                if (LOGGER.isInfoEnabled()) {
                    LOGGER.info("client run on macOS");
                }
            } else {
                bootstrap.option(EpollChannelOption.EPOLL_MODE, EpollMode.EDGE_TRIGGERED)
                    // 开启为了可靠传输而进行的ACK
                    .option(EpollChannelOption.TCP_QUICKACK, true);
            }
        }

        bootstrap.handler(
            new ChannelInitializer<SocketChannel>() {
                @Override
<<<<<<< HEAD
                protected FixedChannelPool newPool(InetSocketAddress key) {
                    return new FixedChannelPool(
                        bootstrap.remoteAddress(key),
                        new DefaultChannelPoolHandler() {
                            @Override
                            public void channelCreated(Channel ch) throws Exception {
                                super.channelCreated(ch);
                                final ChannelPipeline pipeline = ch.pipeline();
                                pipeline.addLast(defaultEventExecutorGroup,
                                    new IdleStateHandler(nettyClientConfig.getChannelMaxReadIdleSeconds(),
                                        nettyClientConfig.getChannelMaxWriteIdleSeconds(),
                                        nettyClientConfig.getChannelMaxAllIdleSeconds()));
                                pipeline.addLast(defaultEventExecutorGroup, new RpcClientHandler());
                            }
                        },
                        ChannelHealthChecker.ACTIVE,
                        FixedChannelPool.AcquireTimeoutAction.FAIL,
                        nettyClientConfig.getMaxAcquireConnMills(),
                        nettyClientConfig.getPerHostMaxConn(),
                        nettyClientConfig.getPendingConnSize(),
                        false
                    );
                }
            };
        } else {
            bootstrap.handler(
                new ChannelInitializer<SocketChannel>() {
                
                    @Override
                    public void initChannel(SocketChannel ch) {
                        ChannelPipeline pipeline = ch.pipeline();
                        pipeline.addLast(
                            new IdleStateHandler(nettyClientConfig.getChannelMaxReadIdleSeconds(),
                                nettyClientConfig.getChannelMaxWriteIdleSeconds(),
                                nettyClientConfig.getChannelMaxAllIdleSeconds())) //心跳包
                                .addLast(new ProtocolV1Decoder()) // 数据包解码器
                                .addLast(new ProtocolV1Encoder()); // 数据包编码器
                        if (null != channelHandlers) {
                            // 添加额外handler链, 目前只有 'AbstractRpcRemotingClient.ClientHandler'
                            addChannelPipelineLast(ch, channelHandlers);
                        }
=======
                public void initChannel(SocketChannel ch) {
                    ChannelPipeline pipeline = ch.pipeline();
                    pipeline.addLast(
                        new IdleStateHandler(nettyClientConfig.getChannelMaxReadIdleSeconds(),
                            nettyClientConfig.getChannelMaxWriteIdleSeconds(),
                            nettyClientConfig.getChannelMaxAllIdleSeconds()))
                        .addLast(new ProtocolV1Decoder())
                        .addLast(new ProtocolV1Encoder());
                    if (null != channelHandlers) {
                        addChannelPipelineLast(ch, channelHandlers);
>>>>>>> 87a6d0dc
                    }
                }
            });

        if (initialized.compareAndSet(false, true) && LOGGER.isInfoEnabled()) {
            LOGGER.info("RpcClientBootstrap has started");
        }
    }

    @Override
    public void shutdown() {
        try {
            this.eventLoopGroupWorker.shutdownGracefully();
            if (this.defaultEventExecutorGroup != null) {
                this.defaultEventExecutorGroup.shutdownGracefully();
            }
        } catch (Exception exx) {
            LOGGER.error("Failed to shutdown: {}", exx.getMessage());
        }
    }

    /**
     * Gets new channel.
     *
     * @param address the address
     * @return the new channel
     */
    public Channel getNewChannel(InetSocketAddress address) {
        Channel channel;
        ChannelFuture f = this.bootstrap.connect(address);
        try {
            f.await(this.nettyClientConfig.getConnectTimeoutMillis(), TimeUnit.MILLISECONDS);
            if (f.isCancelled()) {
                throw new FrameworkException(f.cause(), "connect cancelled, can not connect to services-server.");
            } else if (!f.isSuccess()) {
                throw new FrameworkException(f.cause(), "connect failed, can not connect to services-server.");
            } else {
                channel = f.channel();
            }
        } catch (Exception e) {
            throw new FrameworkException(e, "can not connect to services-server.");
        }
        return channel;
    }

    /**
     * Gets thread prefix.
     *
     * @param threadPrefix the thread prefix
     * @return the thread prefix
     */
    private String getThreadPrefix(String threadPrefix) {
        return threadPrefix + THREAD_PREFIX_SPLIT_CHAR + transactionRole.name();
    }
}<|MERGE_RESOLUTION|>--- conflicted
+++ resolved
@@ -110,30 +110,18 @@
                     nettyClientConfig.getClientWorkerThreads())
             );
         }
-<<<<<<< HEAD
         this.bootstrap.group(this.eventLoopGroupWorker)
             // Channel选择器
             .channel(nettyClientConfig.getClientChannelClazz())
             // 是否尽可能利用网络带宽, 尽可能发送足够大的数据包(要求高实时性(有数据就发): true, 减少网络交互: false)
-            .option(ChannelOption.TCP_NODELAY, true)
-            // 是否启动心跳保活机制
-            .option(ChannelOption.SO_KEEPALIVE, true)
+            .option(ChannelOption.TCP_NODELAY, true).option(ChannelOption.SO_KEEPALIVE, true)
             // 连接超时时间
             .option(ChannelOption.CONNECT_TIMEOUT_MILLIS, nettyClientConfig.getConnectTimeoutMillis())
             // 发送消息时系统缓存区大小
             .option(ChannelOption.SO_SNDBUF, nettyClientConfig.getClientSocketSndBufSize())
             // 接受消息时系统缓存区大小
             .option(ChannelOption.SO_RCVBUF, nettyClientConfig.getClientSocketRcvBufSize());
-    
-=======
-        this.bootstrap.group(this.eventLoopGroupWorker).channel(
-            nettyClientConfig.getClientChannelClazz()).option(
-            ChannelOption.TCP_NODELAY, true).option(ChannelOption.SO_KEEPALIVE, true).option(
-            ChannelOption.CONNECT_TIMEOUT_MILLIS, nettyClientConfig.getConnectTimeoutMillis()).option(
-            ChannelOption.SO_SNDBUF, nettyClientConfig.getClientSocketSndBufSize()).option(ChannelOption.SO_RCVBUF,
-            nettyClientConfig.getClientSocketRcvBufSize());
-
->>>>>>> 87a6d0dc
+
         if (nettyClientConfig.enableNative()) {
             if (PlatformDependent.isOsx()) {
                 if (LOGGER.isInfoEnabled()) {
@@ -149,49 +137,6 @@
         bootstrap.handler(
             new ChannelInitializer<SocketChannel>() {
                 @Override
-<<<<<<< HEAD
-                protected FixedChannelPool newPool(InetSocketAddress key) {
-                    return new FixedChannelPool(
-                        bootstrap.remoteAddress(key),
-                        new DefaultChannelPoolHandler() {
-                            @Override
-                            public void channelCreated(Channel ch) throws Exception {
-                                super.channelCreated(ch);
-                                final ChannelPipeline pipeline = ch.pipeline();
-                                pipeline.addLast(defaultEventExecutorGroup,
-                                    new IdleStateHandler(nettyClientConfig.getChannelMaxReadIdleSeconds(),
-                                        nettyClientConfig.getChannelMaxWriteIdleSeconds(),
-                                        nettyClientConfig.getChannelMaxAllIdleSeconds()));
-                                pipeline.addLast(defaultEventExecutorGroup, new RpcClientHandler());
-                            }
-                        },
-                        ChannelHealthChecker.ACTIVE,
-                        FixedChannelPool.AcquireTimeoutAction.FAIL,
-                        nettyClientConfig.getMaxAcquireConnMills(),
-                        nettyClientConfig.getPerHostMaxConn(),
-                        nettyClientConfig.getPendingConnSize(),
-                        false
-                    );
-                }
-            };
-        } else {
-            bootstrap.handler(
-                new ChannelInitializer<SocketChannel>() {
-                
-                    @Override
-                    public void initChannel(SocketChannel ch) {
-                        ChannelPipeline pipeline = ch.pipeline();
-                        pipeline.addLast(
-                            new IdleStateHandler(nettyClientConfig.getChannelMaxReadIdleSeconds(),
-                                nettyClientConfig.getChannelMaxWriteIdleSeconds(),
-                                nettyClientConfig.getChannelMaxAllIdleSeconds())) //心跳包
-                                .addLast(new ProtocolV1Decoder()) // 数据包解码器
-                                .addLast(new ProtocolV1Encoder()); // 数据包编码器
-                        if (null != channelHandlers) {
-                            // 添加额外handler链, 目前只有 'AbstractRpcRemotingClient.ClientHandler'
-                            addChannelPipelineLast(ch, channelHandlers);
-                        }
-=======
                 public void initChannel(SocketChannel ch) {
                     ChannelPipeline pipeline = ch.pipeline();
                     pipeline.addLast(
@@ -202,7 +147,6 @@
                         .addLast(new ProtocolV1Encoder());
                     if (null != channelHandlers) {
                         addChannelPipelineLast(ch, channelHandlers);
->>>>>>> 87a6d0dc
                     }
                 }
             });
