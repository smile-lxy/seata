/*
 *  Copyright 1999-2019 Seata.io Group.
 *
 *  Licensed under the Apache License, Version 2.0 (the "License");
 *  you may not use this file except in compliance with the License.
 *  You may obtain a copy of the License at
 *
 *       http://www.apache.org/licenses/LICENSE-2.0
 *
 *  Unless required by applicable law or agreed to in writing, software
 *  distributed under the License is distributed on an "AS IS" BASIS,
 *  WITHOUT WARRANTIES OR CONDITIONS OF ANY KIND, either express or implied.
 *  See the License for the specific language governing permissions and
 *  limitations under the License.
 */
package io.seata.core.rpc.netty;

import io.netty.bootstrap.ServerBootstrap;
import io.netty.channel.Channel;
import io.netty.channel.ChannelFuture;
import io.netty.channel.ChannelHandler;
import io.netty.channel.ChannelInitializer;
import io.netty.channel.ChannelOption;
import io.netty.channel.EventLoopGroup;
import io.netty.channel.WriteBufferWaterMark;
import io.netty.channel.epoll.EpollEventLoopGroup;
import io.netty.channel.nio.NioEventLoopGroup;
import io.netty.channel.socket.SocketChannel;
import io.netty.handler.timeout.IdleStateHandler;
import io.seata.common.XID;
import io.seata.common.thread.NamedThreadFactory;
import io.seata.core.rpc.RemotingServer;
import io.seata.core.rpc.netty.v1.ProtocolV1Decoder;
import io.seata.core.rpc.netty.v1.ProtocolV1Encoder;
import io.seata.discovery.registry.RegistryFactory;
import org.slf4j.Logger;
import org.slf4j.LoggerFactory;

import java.net.InetSocketAddress;
import java.util.concurrent.TimeUnit;
import java.util.concurrent.atomic.AtomicBoolean;

/**
 * Rpc server bootstrap.
 *
 * @author zhangchenghui.dev@gmail.com
 * @since 1.1.0
 */
public class RpcServerBootstrap implements RemotingServer {

    private static final Logger LOGGER = LoggerFactory.getLogger(RpcServerBootstrap.class);
    private final ServerBootstrap serverBootstrap = new ServerBootstrap();
    private final EventLoopGroup eventLoopGroupWorker;
    private final EventLoopGroup eventLoopGroupBoss;
    private final NettyServerConfig nettyServerConfig;
    private ChannelHandler[] channelHandlers;
    private int listenPort;
    private final AtomicBoolean initialized = new AtomicBoolean(false);

    public RpcServerBootstrap(NettyServerConfig nettyServerConfig) {

        this.nettyServerConfig = nettyServerConfig;
        // 根本配置选择不同负载模式
        if (NettyServerConfig.enableEpoll()) {
            this.eventLoopGroupBoss = new EpollEventLoopGroup(nettyServerConfig.getBossThreadSize(),
                new NamedThreadFactory(nettyServerConfig.getBossThreadPrefix(), nettyServerConfig.getBossThreadSize()));
            this.eventLoopGroupWorker = new EpollEventLoopGroup(nettyServerConfig.getServerWorkerThreads(),
                new NamedThreadFactory(nettyServerConfig.getWorkerThreadPrefix(),
                    nettyServerConfig.getServerWorkerThreads()));
        } else {
            this.eventLoopGroupBoss = new NioEventLoopGroup(nettyServerConfig.getBossThreadSize(),
                new NamedThreadFactory(nettyServerConfig.getBossThreadPrefix(), nettyServerConfig.getBossThreadSize()));
            this.eventLoopGroupWorker = new NioEventLoopGroup(nettyServerConfig.getServerWorkerThreads(),
                new NamedThreadFactory(nettyServerConfig.getWorkerThreadPrefix(),
                    nettyServerConfig.getServerWorkerThreads()));
        }

        // 配置默认监听端口
        // init listenPort in constructor so that getListenPort() will always get the exact port
        setListenPort(nettyServerConfig.getDefaultListenPort());
    }

    /**
     * Sets channel handlers.
     *
     * @param handlers the handlers
     */
    protected void setChannelHandlers(final ChannelHandler... handlers) {
        if (null != handlers) {
            channelHandlers = handlers;
        }
    }

    /**
     * Add channel pipeline last.
     *
     * @param channel  the channel
     * @param handlers the handlers
     */
    private void addChannelPipelineLast(Channel channel, ChannelHandler... handlers) {
        if (null != channel && null != handlers) {
            channel.pipeline().addLast(handlers);
        }
    }

    /**
     * Sets listen port.
     *
     * @param listenPort the listen port
     */
    public void setListenPort(int listenPort) {

        if (listenPort <= 0) {
            throw new IllegalArgumentException("listen port: " + listenPort + " is invalid!");
        }
        this.listenPort = listenPort;
    }

    /**
     * Gets listen port.
     *
     * @return the listen port
     */
    public int getListenPort() {
        return listenPort;
    }

    @Override
    public void start() {
        this.serverBootstrap.group(this.eventLoopGroupBoss, this.eventLoopGroupWorker)
<<<<<<< HEAD
            // Channel选择器
            .channel(nettyServerConfig.SERVER_CHANNEL_CLAZZ)
            // 服务器请求处理线程全满时, 临时存放已完成三次握手的请求的队列最大大小
=======
            .channel(NettyServerConfig.SERVER_CHANNEL_CLAZZ)
>>>>>>> 87a6d0dc
            .option(ChannelOption.SO_BACKLOG, nettyServerConfig.getSoBackLogSize())
            // 是否允许公用端口
            .option(ChannelOption.SO_REUSEADDR, true)
            // 是否启动心跳保活机制
            .childOption(ChannelOption.SO_KEEPALIVE, true)
            // 是否尽可能利用网络带宽, 尽可能发送足够大的数据包(要求高实时性(有数据就发): true, 减少网络交互: false)
            .childOption(ChannelOption.TCP_NODELAY, true)
            // 发送消息时系统缓存区大小
            .childOption(ChannelOption.SO_SNDBUF, nettyServerConfig.getServerSocketSendBufSize())
            // 接受消息时系统缓存区大小
            .childOption(ChannelOption.SO_RCVBUF, nettyServerConfig.getServerSocketResvBufSize())
            // 向channel写数据时, 缓冲区边界(https://www.iteye.com/blog/laolinshi-2341729)
            .childOption(ChannelOption.WRITE_BUFFER_WATER_MARK,
                new WriteBufferWaterMark(nettyServerConfig.getWriteBufferLowWaterMark(),
                    nettyServerConfig.getWriteBufferHighWaterMark()))
            .localAddress(new InetSocketAddress(listenPort))
            .childHandler(new ChannelInitializer<SocketChannel>() { // client连接后handler链
                @Override
                public void initChannel(SocketChannel ch) {
                    ch.pipeline()
                        .addLast(new IdleStateHandler(nettyServerConfig.getChannelMaxReadIdleSeconds(), 0, 0)) //心跳包
                        .addLast(new ProtocolV1Decoder()) // 数据包解码器
                        .addLast(new ProtocolV1Encoder()); // 数据包编码器
                    if (null != channelHandlers) {
                        // 添加额外handler链, 目前只有'AbstractRpcRemotingServer.ServerHandler'
                        addChannelPipelineLast(ch, channelHandlers);
                    }

                }
            });

        try {
            ChannelFuture future = this.serverBootstrap.bind(listenPort).sync();
            LOGGER.info("Server started ... ");
            // 向注册中心注册
            RegistryFactory.getInstance().register(new InetSocketAddress(XID.getIpAddress(), XID.getPort()));
            // RPC 初始化成功
            initialized.set(true);
            // 一直等待, 直到Socket被关闭
            future.channel().closeFuture().sync();
        } catch (Exception exx) {
            throw new RuntimeException(exx);
        }

    }

    @Override
    public void shutdown() {
        try {
            if (LOGGER.isDebugEnabled()) {
                LOGGER.debug("Shutting server down. ");
            }
            if (initialized.get()) {
                // 通知对应注册中心实现, 取消注册
                RegistryFactory.getInstance().unregister(new InetSocketAddress(XID.getIpAddress(), XID.getPort()));
                RegistryFactory.getInstance().close();
                //wait a few seconds for server transport
                TimeUnit.SECONDS.sleep(nettyServerConfig.getServerShutdownWaitTime());
            }

            // 优雅关闭
            this.eventLoopGroupBoss.shutdownGracefully();
            this.eventLoopGroupWorker.shutdownGracefully();
        } catch (Exception exx) {
            LOGGER.error(exx.getMessage());
        }
    }
}<|MERGE_RESOLUTION|>--- conflicted
+++ resolved
@@ -128,13 +128,9 @@
     @Override
     public void start() {
         this.serverBootstrap.group(this.eventLoopGroupBoss, this.eventLoopGroupWorker)
-<<<<<<< HEAD
             // Channel选择器
-            .channel(nettyServerConfig.SERVER_CHANNEL_CLAZZ)
+            .channel(NettyServerConfig.SERVER_CHANNEL_CLAZZ)
             // 服务器请求处理线程全满时, 临时存放已完成三次握手的请求的队列最大大小
-=======
-            .channel(NettyServerConfig.SERVER_CHANNEL_CLAZZ)
->>>>>>> 87a6d0dc
             .option(ChannelOption.SO_BACKLOG, nettyServerConfig.getSoBackLogSize())
             // 是否允许公用端口
             .option(ChannelOption.SO_REUSEADDR, true)
