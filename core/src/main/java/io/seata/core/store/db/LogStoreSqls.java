--- conflicted
+++ resolved
@@ -23,6 +23,7 @@
  * database log store SQLs
  *
  * @author zhangsen
+ * @date 2019 /4/2
  */
 public class LogStoreSqls {
 
@@ -42,8 +43,8 @@
     public static final String PRAMETER_PLACEHOLD = " #PRAMETER_PLACEHOLD# ";
 
     /**
-     * The constant ALL_GLOBAL_COLUMNS. xid, transaction_id, status, application_id, transaction_service_group,
-     * transaction_name, timeout, begin_time, application_data, gmt_create, gmt_modified
+     * The constant ALL_GLOBAL_COLUMNS.
+     * xid, transaction_id, status, application_id, transaction_service_group, transaction_name, timeout, begin_time, application_data, gmt_create, gmt_modified
      */
     public static final String ALL_GLOBAL_COLUMNS
         = ServerTableColumnsName.GLOBAL_TABLE_XID + ", " + ServerTableColumnsName.GLOBAL_TABLE_TRANSACTION_ID + ", "
@@ -54,8 +55,8 @@
         + ServerTableColumnsName.GLOBAL_TABLE_GMT_MODIFIED;
 
     /**
-     * The constant ALL_BRANCH_COLUMNS. xid, transaction_id, branch_id, resource_group_id, resource_id, lock_key,
-     * branch_type, status, client_id, application_data, gmt_create, gmt_modified
+     * The constant ALL_BRANCH_COLUMNS.
+     * xid, transaction_id, branch_id, resource_group_id, resource_id, lock_key, branch_type, status, client_id, application_data, gmt_create, gmt_modified
      */
     protected static final String ALL_BRANCH_COLUMNS
         = ServerTableColumnsName.BRANCH_TABLE_XID + ", " + ServerTableColumnsName.BRANCH_TABLE_TRANSACTION_ID + ", "
@@ -193,18 +194,14 @@
      */
     public static final String UPDATE_BRANCH_TRANSACTION_STATUS_ORACLE = "update " + BRANCH_TABLE_PLACEHOLD
         + " set " + ServerTableColumnsName.BRANCH_TABLE_STATUS + " = ?, " + ServerTableColumnsName.BRANCH_TABLE_GMT_MODIFIED
-<<<<<<< HEAD
-        + " = sysdate where " + ServerTableColumnsName.BRANCH_TABLE_XID + " = ? and " + ServerTableColumnsName.BRANCH_TABLE_BRANCH_XID + " = ?";
+        + " = sysdate where " + ServerTableColumnsName.BRANCH_TABLE_XID + " = ? and " + ServerTableColumnsName.BRANCH_TABLE_BRANCH_ID
+        + " = ?";
     /**
      * The constant UPDATE_BRANCH_TRANSACTION_STATUS_POSTGRESQL.
      */
     public static final String UPDATE_BRANCH_TRANSACTION_STATUS_POSTGRESQL = "update " + BRANCH_TABLE_PLACEHOLD
         + " set " + ServerTableColumnsName.BRANCH_TABLE_STATUS + " = ?, " + ServerTableColumnsName.BRANCH_TABLE_GMT_MODIFIED
         + " = now() where " + ServerTableColumnsName.BRANCH_TABLE_XID + " = ? and " + ServerTableColumnsName.BRANCH_TABLE_BRANCH_XID + " = ?";
-=======
-        + " = sysdate where " + ServerTableColumnsName.BRANCH_TABLE_XID + " = ? and " + ServerTableColumnsName.BRANCH_TABLE_BRANCH_ID
-        + " = ?";
->>>>>>> c2de2c17
 
     /**
      * The constant DELETE_BRANCH_TRANSACTION_BY_BRANCH_ID.
@@ -244,7 +241,7 @@
      * Get insert global transaction sql string.
      *
      * @param globalTable the global table
-     * @param dbType the db type
+     * @param dbType      the db type
      * @return the string
      */
     public static String getInsertGlobalTransactionSQL(String globalTable, String dbType) {
@@ -265,7 +262,7 @@
      * Get update global transaction status sql string.
      *
      * @param globalTable the global table
-     * @param dbType the db type
+     * @param dbType      the db type
      * @return the string
      */
     public static String getUpdateGlobalTransactionStatusSQL(String globalTable, String dbType) {
@@ -286,7 +283,7 @@
      * Get delete global transaction sql string.
      *
      * @param globalTable the global table
-     * @param dbType the db type
+     * @param dbType      the db type
      * @return the string
      */
     public static String getDeleteGlobalTransactionSQL(String globalTable, String dbType) {
@@ -297,7 +294,7 @@
      * Get query global transaction sql string.
      *
      * @param globalTable the global table
-     * @param dbType the db type
+     * @param dbType      the db type
      * @return the string
      */
     public static String getQueryGlobalTransactionSQL(String globalTable, String dbType) {
@@ -308,7 +305,7 @@
      * Get query global transaction sql by transaction id string.
      *
      * @param globalTable the global table
-     * @param dbType the db type
+     * @param dbType      the db type
      * @return the string
      */
     public static String getQueryGlobalTransactionSQLByTransactionId(String globalTable, String dbType) {
@@ -318,8 +315,8 @@
     /**
      * Get query global transaction sql by status string.
      *
-     * @param globalTable the global table
-     * @param dbType the db type
+     * @param globalTable       the global table
+     * @param dbType            the db type
      * @param paramsPlaceHolder the params place holder
      * @return the string
      */
@@ -345,7 +342,7 @@
      * Get query global transaction for recovery sql string.
      *
      * @param globalTable the global table
-     * @param dbType the db type
+     * @param dbType      the db type
      * @return the string
      */
     public static String getQueryGlobalTransactionForRecoverySQL(String globalTable, String dbType) {
@@ -366,7 +363,7 @@
      * Get insert branch transaction sql string.
      *
      * @param branchTable the branch table
-     * @param dbType the db type
+     * @param dbType      the db type
      * @return the string
      */
     public static String getInsertBranchTransactionSQL(String branchTable, String dbType) {
@@ -387,7 +384,7 @@
      * Get update branch transaction status sql string.
      *
      * @param branchTable the branch table
-     * @param dbType the db type
+     * @param dbType      the db type
      * @return the string
      */
     public static String getUpdateBranchTransactionStatusSQL(String branchTable, String dbType) {
@@ -408,7 +405,7 @@
      * Get delete branch transaction by branch id sql string.
      *
      * @param branchTable the branch table
-     * @param dbType the db type
+     * @param dbType      the db type
      * @return the string
      */
     public static String getDeleteBranchTransactionByBranchIdSQL(String branchTable, String dbType) {
@@ -419,7 +416,7 @@
      * Get delete branch transaction by x id string.
      *
      * @param branchTable the branch table
-     * @param dbType the db type
+     * @param dbType      the db type
      * @return the string
      */
     public static String getDeleteBranchTransactionByXId(String branchTable, String dbType) {
@@ -430,7 +427,7 @@
      * Get qurey branch transaction string.
      *
      * @param branchTable the branch table
-     * @param dbType the db type
+     * @param dbType      the db type
      * @return the string
      */
     public static String getQureyBranchTransaction(String branchTable, String dbType) {
