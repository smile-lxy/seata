/*
 *  Copyright 1999-2019 Seata.io Group.
 *
 *  Licensed under the Apache License, Version 2.0 (the "License");
 *  you may not use this file except in compliance with the License.
 *  You may obtain a copy of the License at
 *
 *       http://www.apache.org/licenses/LICENSE-2.0
 *
 *  Unless required by applicable law or agreed to in writing, software
 *  distributed under the License is distributed on an "AS IS" BASIS,
 *  WITHOUT WARRANTIES OR CONDITIONS OF ANY KIND, either express or implied.
 *  See the License for the specific language governing permissions and
 *  limitations under the License.
 */
package io.seata.spring.annotation;

import java.lang.annotation.Annotation;
import java.lang.reflect.Method;
import java.util.LinkedHashSet;
import java.util.Set;
import java.util.concurrent.ScheduledThreadPoolExecutor;
import java.util.concurrent.TimeUnit;
import io.seata.common.exception.ShouldNeverHappenException;
import io.seata.common.thread.NamedThreadFactory;
import io.seata.common.util.StringUtils;
import io.seata.config.ConfigurationChangeEvent;
import io.seata.config.ConfigurationChangeListener;
import io.seata.config.ConfigurationFactory;
import io.seata.core.constants.ConfigurationKeys;
import io.seata.rm.GlobalLockTemplate;
import io.seata.tm.TransactionManagerHolder;
import io.seata.tm.api.DefaultFailureHandlerImpl;
import io.seata.tm.api.FailureHandler;
import io.seata.tm.api.TransactionalExecutor;
import io.seata.tm.api.TransactionalTemplate;
import io.seata.tm.api.transaction.NoRollbackRule;
import io.seata.tm.api.transaction.RollbackRule;
import io.seata.tm.api.transaction.TransactionInfo;
import org.aopalliance.intercept.MethodInterceptor;
import org.aopalliance.intercept.MethodInvocation;
import org.slf4j.Logger;
import org.slf4j.LoggerFactory;
import org.springframework.aop.support.AopUtils;
import org.springframework.core.BridgeMethodResolver;
import org.springframework.util.ClassUtils;


import static io.seata.core.constants.DefaultValues.DEFAULT_DISABLE_GLOBAL_TRANSACTION;
import static io.seata.core.constants.DefaultValues.DEFAULT_TM_DEGRADE_CHECK;
import static io.seata.core.constants.DefaultValues.DEFAULT_TM_DEGRADE_CHECK_ALLOW_TIMES;
import static io.seata.core.constants.DefaultValues.DEFAULT_TM_DEGRADE_CHECK_PERIOD;

/**
 * The type Global transactional interceptor.
 *
 * @author slievrly
 */
public class GlobalTransactionalInterceptor implements ConfigurationChangeListener, MethodInterceptor {

    private static final Logger LOGGER = LoggerFactory.getLogger(GlobalTransactionalInterceptor.class);
    private static final FailureHandler DEFAULT_FAIL_HANDLER = new DefaultFailureHandlerImpl();

    private final TransactionalTemplate transactionalTemplate = new TransactionalTemplate();
    private final GlobalLockTemplate<Object> globalLockTemplate = new GlobalLockTemplate<>();
    private final FailureHandler failureHandler;
    // 是否禁止全局事务
    private volatile boolean disable;
    private static int degradeCheckPeriod;
    private static volatile boolean degradeCheck;
    private static int degradeCheckAllowTimes;
    private static volatile Integer degradeNum = 0;
    private static volatile Integer reachNum = 0;
    private static ScheduledThreadPoolExecutor executor =
        new ScheduledThreadPoolExecutor(1, new NamedThreadFactory("degradeCheckWorker", 1, true));

    /**
     * Instantiates a new Global transactional interceptor.
     *
     * @param failureHandler
     *            the failure handler
     */
    public GlobalTransactionalInterceptor(FailureHandler failureHandler) {
        this.failureHandler = failureHandler == null ? DEFAULT_FAIL_HANDLER : failureHandler;
<<<<<<< HEAD
        this.disable = ConfigurationFactory.getInstance()
            .getBoolean(ConfigurationKeys.DISABLE_GLOBAL_TRANSACTION, DEFAULT_DISABLE_GLOBAL_TRANSACTION);
=======
        this.disable = ConfigurationFactory.getInstance().getBoolean(ConfigurationKeys.DISABLE_GLOBAL_TRANSACTION,
            DEFAULT_DISABLE_GLOBAL_TRANSACTION);
        this.degradeCheck = ConfigurationFactory.getInstance().getBoolean(ConfigurationKeys.CLIENT_DEGRADE_CHECK,
            DEFAULT_TM_DEGRADE_CHECK);
        if (degradeCheck) {
            this.degradeCheckPeriod = ConfigurationFactory.getInstance()
                .getInt(ConfigurationKeys.CLIENT_DEGRADE_CHECK_PERIOD, DEFAULT_TM_DEGRADE_CHECK_PERIOD);
            this.degradeCheckAllowTimes = ConfigurationFactory.getInstance()
                .getInt(ConfigurationKeys.CLIENT_DEGRADE_CHECK_ALLOW_TIMES, DEFAULT_TM_DEGRADE_CHECK_ALLOW_TIMES);
            if (degradeCheckPeriod > 0 && degradeCheckAllowTimes > 0) {
                startDegradeCheck();
            }
        }
>>>>>>> 87a6d0dc
    }

    @Override
    public Object invoke(final MethodInvocation methodInvocation) throws Throwable {
<<<<<<< HEAD
        // 原始类
        Class<?> targetClass = methodInvocation.getThis() != null
            ? AopUtils.getTargetClass(methodInvocation.getThis())
            : null;
        // 具体方法
        Method specificMethod = ClassUtils.getMostSpecificMethod(methodInvocation.getMethod(), targetClass);
        final Method method = BridgeMethodResolver.findBridgedMethod(specificMethod);

        // 全局事务注解
        final GlobalTransactional globalTransactionalAnnotation = getAnnotation(method, GlobalTransactional.class);
        // 全局锁注解
        final GlobalLock globalLockAnnotation = getAnnotation(method, GlobalLock.class);
        if (!disable && globalTransactionalAnnotation != null) {
            // 未禁止全局事务 && 全局事务注解不为空
            return handleGlobalTransaction(methodInvocation, globalTransactionalAnnotation);
        } else if (!disable && globalLockAnnotation != null) {
            // 未禁止全局事务 && 全局锁注解不为空
            return handleGlobalLock(methodInvocation);
        } else {
            // 执行原始方法
            return methodInvocation.proceed();
=======
        Class<?> targetClass =
            methodInvocation.getThis() != null ? AopUtils.getTargetClass(methodInvocation.getThis()) : null;
        Method specificMethod = ClassUtils.getMostSpecificMethod(methodInvocation.getMethod(), targetClass);
        final Method method = BridgeMethodResolver.findBridgedMethod(specificMethod);
        final GlobalTransactional globalTransactionalAnnotation =
            getAnnotation(method, targetClass, GlobalTransactional.class);
        final GlobalLock globalLockAnnotation = getAnnotation(method, targetClass, GlobalLock.class);
        boolean localDisable = disable || (degradeCheck && degradeNum >= degradeCheckAllowTimes);
        if (!localDisable) {
            if (globalTransactionalAnnotation != null) {
                return handleGlobalTransaction(methodInvocation, globalTransactionalAnnotation);
            } else if (globalLockAnnotation != null) {
                return handleGlobalLock(methodInvocation);
            }
>>>>>>> 87a6d0dc
        }
        return methodInvocation.proceed();
    }

    private Object handleGlobalLock(final MethodInvocation methodInvocation) throws Exception {
        return globalLockTemplate.execute(() -> {
            try {
                return methodInvocation.proceed();
            } catch (Exception e) {
                throw e;
            } catch (Throwable e) {
                throw new RuntimeException(e);
            }
        });
    }

    private Object handleGlobalTransaction(final MethodInvocation methodInvocation,
        final GlobalTransactional globalTrxAnno) throws Throwable {
        boolean succeed = true;
        try {
            return transactionalTemplate.execute(new TransactionalExecutor() {
                @Override
                public Object execute() throws Throwable {
                    // 调用业务
                    return methodInvocation.proceed();
                }

                public String name() {
                    // 事务名称
                    String name = globalTrxAnno.name();
                    if (!StringUtils.isNullOrEmpty(name)) {
                        return name;
                    }
                    return formatMethod(methodInvocation.getMethod());
                }

                @Override
                public TransactionInfo getTransactionInfo() {
                    TransactionInfo transactionInfo = new TransactionInfo();
                    transactionInfo.setTimeOut(globalTrxAnno.timeoutMills());
                    transactionInfo.setName(name());
                    transactionInfo.setPropagation(globalTrxAnno.propagation());
                    // 事务回滚规则
                    Set<RollbackRule> rollbackRules = new LinkedHashSet<>();
                    for (Class<?> rbRule : globalTrxAnno.rollbackFor()) {
                        rollbackRules.add(new RollbackRule(rbRule));
                    }
                    for (String rbRule : globalTrxAnno.rollbackForClassName()) {
                        rollbackRules.add(new RollbackRule(rbRule));
                    }
                    for (Class<?> rbRule : globalTrxAnno.noRollbackFor()) {
                        rollbackRules.add(new NoRollbackRule(rbRule));
                    }
                    for (String rbRule : globalTrxAnno.noRollbackForClassName()) {
                        rollbackRules.add(new NoRollbackRule(rbRule));
                    }
                    transactionInfo.setRollbackRules(rollbackRules);
                    return transactionInfo;
                }
            });
        } catch (TransactionalExecutor.ExecutionException e) {
            TransactionalExecutor.Code code = e.getCode();
            switch (code) {
                case RollbackDone:
                    throw e.getOriginalException();
                case BeginFailure:
                    succeed = false;
                    failureHandler.onBeginFailure(e.getTransaction(), e.getCause());
                    throw e.getCause();
                case CommitFailure:
                    succeed = false;
                    failureHandler.onCommitFailure(e.getTransaction(), e.getCause());
                    throw e.getCause();
                case RollbackFailure:
                    failureHandler.onRollbackFailure(e.getTransaction(), e.getCause());
                    throw e.getCause();
                case RollbackRetrying:
                    failureHandler.onRollbackRetrying(e.getTransaction(), e.getCause());
                    throw e.getCause();
                default:
                    throw new ShouldNeverHappenException(String.format("Unknown TransactionalExecutor.Code: %s", code));
            }
        } finally {
            if (degradeCheck) {
                onDegradeCheck(succeed);
            }
        }
    }

    private <T extends Annotation> T getAnnotation(Method method, Class<?> targetClass, Class<T> annotationClass) {
        return method == null ? targetClass == null ? null : targetClass.getAnnotation(annotationClass)
            : method.getAnnotation(annotationClass);
    }

    /**
     * 方法名+参数类型名
     * @param method
     * @return
     */
    private String formatMethod(Method method) {
        StringBuilder sb = new StringBuilder(method.getName()).append("(");

        Class<?>[] params = method.getParameterTypes();
        int in = 0;
        for (Class<?> clazz : params) {
            sb.append(clazz.getName());
            if (++in < params.length) {
                sb.append(", ");
            }
        }
        return sb.append(")").toString();
    }

    @Override
    public void onChangeEvent(ConfigurationChangeEvent event) {
        if (ConfigurationKeys.DISABLE_GLOBAL_TRANSACTION.equals(event.getDataId())) {
            LOGGER.info("{} config changed, old value:{}, new value:{}", ConfigurationKeys.DISABLE_GLOBAL_TRANSACTION,
                disable, event.getNewValue());
            disable = Boolean.parseBoolean(event.getNewValue().trim());
        } else if (ConfigurationKeys.CLIENT_DEGRADE_CHECK.equals(event.getDataId())) {
            degradeCheck = Boolean.parseBoolean(event.getNewValue());
            if (!degradeCheck) {
                degradeNum = 0;
            }
        }
    }

    /**
     * auto upgrade service detection
     */
    private static void startDegradeCheck() {
        executor.scheduleAtFixedRate(() -> {
            if (degradeCheck) {
                try {
                    String xid = TransactionManagerHolder.get().begin(null, null, "degradeCheck", 60000);
                    TransactionManagerHolder.get().commit(xid);
                    onDegradeCheck(true);
                } catch (Exception e) {
                    onDegradeCheck(false);
                }
            }
        }, degradeCheckPeriod, degradeCheckPeriod, TimeUnit.MILLISECONDS);
    }

    private static synchronized void onDegradeCheck(boolean succeed) {
        if (succeed) {
            if (degradeNum >= degradeCheckAllowTimes) {
                reachNum++;
                if (reachNum >= degradeCheckAllowTimes) {
                    reachNum = 0;
                    degradeNum = 0;
                    if (LOGGER.isInfoEnabled()) {
                        LOGGER.info("the current global transaction has been restored");
                    }
                }
            } else if (degradeNum != 0) {
                degradeNum = 0;
            }
        } else {
            if (degradeNum < degradeCheckAllowTimes) {
                degradeNum++;
                if (degradeNum >= degradeCheckAllowTimes) {
                    if (LOGGER.isWarnEnabled()) {
                        LOGGER.warn("the current global transaction has been automatically downgraded");
                    }
                }
            } else if (reachNum != 0) {
                reachNum = 0;
            }
        }
    }
}<|MERGE_RESOLUTION|>--- conflicted
+++ resolved
@@ -82,10 +82,6 @@
      */
     public GlobalTransactionalInterceptor(FailureHandler failureHandler) {
         this.failureHandler = failureHandler == null ? DEFAULT_FAIL_HANDLER : failureHandler;
-<<<<<<< HEAD
-        this.disable = ConfigurationFactory.getInstance()
-            .getBoolean(ConfigurationKeys.DISABLE_GLOBAL_TRANSACTION, DEFAULT_DISABLE_GLOBAL_TRANSACTION);
-=======
         this.disable = ConfigurationFactory.getInstance().getBoolean(ConfigurationKeys.DISABLE_GLOBAL_TRANSACTION,
             DEFAULT_DISABLE_GLOBAL_TRANSACTION);
         this.degradeCheck = ConfigurationFactory.getInstance().getBoolean(ConfigurationKeys.CLIENT_DEGRADE_CHECK,
@@ -99,12 +95,10 @@
                 startDegradeCheck();
             }
         }
->>>>>>> 87a6d0dc
     }
 
     @Override
     public Object invoke(final MethodInvocation methodInvocation) throws Throwable {
-<<<<<<< HEAD
         // 原始类
         Class<?> targetClass = methodInvocation.getThis() != null
             ? AopUtils.getTargetClass(methodInvocation.getThis())
@@ -114,25 +108,9 @@
         final Method method = BridgeMethodResolver.findBridgedMethod(specificMethod);
 
         // 全局事务注解
-        final GlobalTransactional globalTransactionalAnnotation = getAnnotation(method, GlobalTransactional.class);
-        // 全局锁注解
-        final GlobalLock globalLockAnnotation = getAnnotation(method, GlobalLock.class);
-        if (!disable && globalTransactionalAnnotation != null) {
-            // 未禁止全局事务 && 全局事务注解不为空
-            return handleGlobalTransaction(methodInvocation, globalTransactionalAnnotation);
-        } else if (!disable && globalLockAnnotation != null) {
-            // 未禁止全局事务 && 全局锁注解不为空
-            return handleGlobalLock(methodInvocation);
-        } else {
-            // 执行原始方法
-            return methodInvocation.proceed();
-=======
-        Class<?> targetClass =
-            methodInvocation.getThis() != null ? AopUtils.getTargetClass(methodInvocation.getThis()) : null;
-        Method specificMethod = ClassUtils.getMostSpecificMethod(methodInvocation.getMethod(), targetClass);
-        final Method method = BridgeMethodResolver.findBridgedMethod(specificMethod);
         final GlobalTransactional globalTransactionalAnnotation =
             getAnnotation(method, targetClass, GlobalTransactional.class);
+        // 全局锁注解
         final GlobalLock globalLockAnnotation = getAnnotation(method, targetClass, GlobalLock.class);
         boolean localDisable = disable || (degradeCheck && degradeNum >= degradeCheckAllowTimes);
         if (!localDisable) {
@@ -141,8 +119,8 @@
             } else if (globalLockAnnotation != null) {
                 return handleGlobalLock(methodInvocation);
             }
->>>>>>> 87a6d0dc
-        }
+        }
+        // 执行原始方法
         return methodInvocation.proceed();
     }
 
