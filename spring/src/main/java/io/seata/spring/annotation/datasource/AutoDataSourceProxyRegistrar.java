/*
 *  Copyright 1999-2019 Seata.io Group.
 *
 *  Licensed under the Apache License, Version 2.0 (the "License");
 *  you may not use this file except in compliance with the License.
 *  You may obtain a copy of the License at
 *
 *       http://www.apache.org/licenses/LICENSE-2.0
 *
 *  Unless required by applicable law or agreed to in writing, software
 *  distributed under the License is distributed on an "AS IS" BASIS,
 *  WITHOUT WARRANTIES OR CONDITIONS OF ANY KIND, either express or implied.
 *  See the License for the specific language governing permissions and
 *  limitations under the License.
 */
package io.seata.spring.annotation.datasource;

import org.springframework.beans.factory.support.AbstractBeanDefinition;
import org.springframework.beans.factory.support.BeanDefinitionBuilder;
import org.springframework.beans.factory.support.BeanDefinitionRegistry;
import org.springframework.context.annotation.ImportBeanDefinitionRegistrar;
import org.springframework.core.type.AnnotationMetadata;

/**
 * @author xingfudeshi@gmail.com
 * The type auto data source proxy registrar
 */
public class AutoDataSourceProxyRegistrar implements ImportBeanDefinitionRegistrar {
    private static final String ATTRIBUTE_KEY_USE_JDK_PROXY = "useJdkProxy";
    private static final String ATTRIBUTE_KEY_EXCLUDES = "excludes";
    public static final String BEAN_NAME_SEATA_AUTO_DATA_SOURCE_PROXY_CREATOR = "seataAutoDataSourceProxyCreator";

    @Override
    public void registerBeanDefinitions(AnnotationMetadata importingClassMetadata, BeanDefinitionRegistry registry) {
<<<<<<< HEAD
        // BeanDefinition 注册工厂不包含'seataDataSourceBeanPostProcessor'的BeanDefinition
        if (!registry.containsBeanDefinition(BEAN_NAME_SEATA_DATA_SOURCE_BEAN_POST_PROCESSOR)) {
            // 是否使用jdk代理
            boolean useJdkProxy = Boolean.valueOf(importingClassMetadata
                .getAnnotationAttributes(EnableAutoDataSourceProxy.class.getName())
                .get(ATTRIBUTE_KEY_USE_JDK_PROXY).toString()
            );
            // 构建 beanDefinition
            AbstractBeanDefinition beanDefinition = BeanDefinitionBuilder
                .genericBeanDefinition(SeataDataSourceBeanPostProcessor.class)
                .addConstructorArgValue(useJdkProxy)
                .getBeanDefinition();
            // 注册到 BeanDefinition 工厂里
            registry.registerBeanDefinition(BEAN_NAME_SEATA_DATA_SOURCE_BEAN_POST_PROCESSOR, beanDefinition);
=======
        if (!registry.containsBeanDefinition(BEAN_NAME_SEATA_AUTO_DATA_SOURCE_PROXY_CREATOR)) {
            boolean useJdkProxy = Boolean.parseBoolean(importingClassMetadata.getAnnotationAttributes(EnableAutoDataSourceProxy.class.getName()).get(ATTRIBUTE_KEY_USE_JDK_PROXY).toString());
            String[] excludes = (String[]) importingClassMetadata.getAnnotationAttributes(EnableAutoDataSourceProxy.class.getName()).get(ATTRIBUTE_KEY_EXCLUDES);
            AbstractBeanDefinition beanDefinition = BeanDefinitionBuilder
                .genericBeanDefinition(SeataAutoDataSourceProxyCreator.class)
                .addConstructorArgValue(useJdkProxy)
                .addConstructorArgValue(excludes)
                .getBeanDefinition();
            registry.registerBeanDefinition(BEAN_NAME_SEATA_AUTO_DATA_SOURCE_PROXY_CREATOR, beanDefinition);
>>>>>>> c5f928f3
        }
    }

}<|MERGE_RESOLUTION|>--- conflicted
+++ resolved
@@ -32,32 +32,24 @@
 
     @Override
     public void registerBeanDefinitions(AnnotationMetadata importingClassMetadata, BeanDefinitionRegistry registry) {
-<<<<<<< HEAD
         // BeanDefinition 注册工厂不包含'seataDataSourceBeanPostProcessor'的BeanDefinition
-        if (!registry.containsBeanDefinition(BEAN_NAME_SEATA_DATA_SOURCE_BEAN_POST_PROCESSOR)) {
+        if (!registry.containsBeanDefinition(BEAN_NAME_SEATA_AUTO_DATA_SOURCE_PROXY_CREATOR)) {
             // 是否使用jdk代理
-            boolean useJdkProxy = Boolean.valueOf(importingClassMetadata
+            boolean useJdkProxy = Boolean.parseBoolean(importingClassMetadata
                 .getAnnotationAttributes(EnableAutoDataSourceProxy.class.getName())
                 .get(ATTRIBUTE_KEY_USE_JDK_PROXY).toString()
             );
+            // 需要排除数据源代理
+            String[] excludes = (String[]) importingClassMetadata.getAnnotationAttributes(EnableAutoDataSourceProxy.class.getName())
+                .get(ATTRIBUTE_KEY_EXCLUDES);
             // 构建 beanDefinition
-            AbstractBeanDefinition beanDefinition = BeanDefinitionBuilder
-                .genericBeanDefinition(SeataDataSourceBeanPostProcessor.class)
-                .addConstructorArgValue(useJdkProxy)
-                .getBeanDefinition();
-            // 注册到 BeanDefinition 工厂里
-            registry.registerBeanDefinition(BEAN_NAME_SEATA_DATA_SOURCE_BEAN_POST_PROCESSOR, beanDefinition);
-=======
-        if (!registry.containsBeanDefinition(BEAN_NAME_SEATA_AUTO_DATA_SOURCE_PROXY_CREATOR)) {
-            boolean useJdkProxy = Boolean.parseBoolean(importingClassMetadata.getAnnotationAttributes(EnableAutoDataSourceProxy.class.getName()).get(ATTRIBUTE_KEY_USE_JDK_PROXY).toString());
-            String[] excludes = (String[]) importingClassMetadata.getAnnotationAttributes(EnableAutoDataSourceProxy.class.getName()).get(ATTRIBUTE_KEY_EXCLUDES);
             AbstractBeanDefinition beanDefinition = BeanDefinitionBuilder
                 .genericBeanDefinition(SeataAutoDataSourceProxyCreator.class)
                 .addConstructorArgValue(useJdkProxy)
                 .addConstructorArgValue(excludes)
                 .getBeanDefinition();
+            // 注册到 BeanDefinition 工厂里
             registry.registerBeanDefinition(BEAN_NAME_SEATA_AUTO_DATA_SOURCE_PROXY_CREATOR, beanDefinition);
->>>>>>> c5f928f3
         }
     }
 
