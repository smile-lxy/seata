--- conflicted
+++ resolved
@@ -122,14 +122,9 @@
                 sj.add("?");
             }
             boolean canLock = true;
-<<<<<<< HEAD
-            // SQL语句
-            String checkLockSQL = LockStoreSqls.getCheckLockableSql(lockTable, sj.toString(), dbType);
+            //query SQL语句
+            String checkLockSQL = LockStoreSqlFactory.getLogStoreSql(dbType).getCheckLockableSql(lockTable, sj.toString());
             // 预编译
-=======
-            //query
-            String checkLockSQL = LockStoreSqlFactory.getLogStoreSql(dbType).getCheckLockableSql(lockTable, sj.toString());
->>>>>>> c5f928f3
             ps = conn.prepareStatement(checkLockSQL);
             // 填充SQL值
             for (int i = 0; i < lockDOs.size(); i++) {
@@ -232,12 +227,8 @@
         Connection conn = null;
         PreparedStatement ps = null;
         try {
-<<<<<<< HEAD
-            conn = logStoreDataSource.getConnection();
+            conn = lockStoreDataSource.getConnection();
             // 设置为自动提交
-=======
-            conn = lockStoreDataSource.getConnection();
->>>>>>> c5f928f3
             conn.setAutoCommit(true);
 
             StringJoiner sj = new StringJoiner(",");
@@ -246,12 +237,8 @@
             }
             // SQL语句
             //batch release lock
-<<<<<<< HEAD
-            String batchDeleteSQL = LockStoreSqls.getBatchDeleteLockSql(lockTable, sj.toString(), dbType);
+            String batchDeleteSQL = LockStoreSqlFactory.getLogStoreSql(dbType).getBatchDeleteLockSql(lockTable, sj.toString());
             // 预编译
-=======
-            String batchDeleteSQL = LockStoreSqlFactory.getLogStoreSql(dbType).getBatchDeleteLockSql(lockTable, sj.toString());
->>>>>>> c5f928f3
             ps = conn.prepareStatement(batchDeleteSQL);
             // 填充SQL值
             ps.setString(1, lockDOs.get(0).getXid());
@@ -274,20 +261,13 @@
         Connection conn = null;
         PreparedStatement ps = null;
         try {
-<<<<<<< HEAD
-            conn = logStoreDataSource.getConnection();
+            conn = lockStoreDataSource.getConnection();
             // 设置自动提交
             conn.setAutoCommit(true);
             // SQL 语句
-            //batch release lock by branch Branch
-            String batchDeleteSQL = LockStoreSqls.getBatchDeleteLockSqlByBranch(lockTable, dbType);
-            // 预编译
-=======
-            conn = lockStoreDataSource.getConnection();
-            conn.setAutoCommit(true);
             //batch release lock by branch
             String batchDeleteSQL = LockStoreSqlFactory.getLogStoreSql(dbType).getBatchDeleteLockSqlByBranch(lockTable);
->>>>>>> c5f928f3
+            // 预编译
             ps = conn.prepareStatement(batchDeleteSQL);
             // 填充SQL值
             ps.setString(1, xid);
@@ -308,23 +288,15 @@
         Connection conn = null;
         PreparedStatement ps = null;
         try {
-<<<<<<< HEAD
-            conn = logStoreDataSource.getConnection();
+            conn = lockStoreDataSource.getConnection();
             // 设置自动提交
-=======
-            conn = lockStoreDataSource.getConnection();
->>>>>>> c5f928f3
             conn.setAutoCommit(true);
             StringJoiner sj = new StringJoiner(",");
             branchIds.forEach(branchId -> sj.add("?"));
             // SQL语句
             //batch release lock by branch list
-<<<<<<< HEAD
-            String batchDeleteSQL = LockStoreSqls.getBatchDeleteLockSqlByBranchs(lockTable, sj.toString(), dbType);
+            String batchDeleteSQL = LockStoreSqlFactory.getLogStoreSql(dbType).getBatchDeleteLockSqlByBranchs(lockTable, sj.toString());
             // 预编译
-=======
-            String batchDeleteSQL = LockStoreSqlFactory.getLogStoreSql(dbType).getBatchDeleteLockSqlByBranchs(lockTable, sj.toString());
->>>>>>> c5f928f3
             ps = conn.prepareStatement(batchDeleteSQL);
             // 填充SQL值
             ps.setString(1, xid);
@@ -346,14 +318,13 @@
     public boolean isLockable(List<LockDO> lockDOs) {
         Connection conn = null;
         try {
-<<<<<<< HEAD
-            conn = logStoreDataSource.getConnection();
+            conn = lockStoreDataSource.getConnection();
             // 设置自动提交
-=======
-            conn = lockStoreDataSource.getConnection();
->>>>>>> c5f928f3
             conn.setAutoCommit(true);
-            return checkLockable(conn, lockDOs);
+            if (!checkLockable(conn, lockDOs)) {
+                return false;
+            }
+            return true;
         } catch (SQLException e) {
             throw new DataAccessException(e);
         } finally {
@@ -373,14 +344,9 @@
     protected boolean doAcquireLock(Connection conn, LockDO lockDO) {
         PreparedStatement ps = null;
         try {
-<<<<<<< HEAD
             //SQL 语句
-            String insertLockSQL = LockStoreSqls.getInsertLockSQL(lockTable, dbType);
-            // 预编译
-=======
             //insert
             String insertLockSQL = LockStoreSqlFactory.getLogStoreSql(dbType).getInsertLockSQL(lockTable);
->>>>>>> c5f928f3
             ps = conn.prepareStatement(insertLockSQL);
             // 填充SQL值
             ps.setString(1, lockDO.getXid());
@@ -453,15 +419,10 @@
             for (int i = 0; i < lockDOs.size(); i++) {
                 sj.add("?");
             }
-
-<<<<<<< HEAD
             // SQL语句
-            String checkLockSQL = LockStoreSqls.getCheckLockableSql(lockTable, sj.toString(), dbType);
-            // 预编译
-=======
             //query
             String checkLockSQL = LockStoreSqlFactory.getLogStoreSql(dbType).getCheckLockableSql(lockTable, sj.toString());
->>>>>>> c5f928f3
+            // 预编译
             ps = conn.prepareStatement(checkLockSQL);
             // 填充SQL值
             for (int i = 0; i < lockDOs.size(); i++) {
