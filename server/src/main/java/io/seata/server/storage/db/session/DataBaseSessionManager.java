/*
 *  Copyright 1999-2019 Seata.io Group.
 *
 *  Licensed under the Apache License, Version 2.0 (the "License");
 *  you may not use this file except in compliance with the License.
 *  You may obtain a copy of the License at
 *
 *       http://www.apache.org/licenses/LICENSE-2.0
 *
 *  Unless required by applicable law or agreed to in writing, software
 *  distributed under the License is distributed on an "AS IS" BASIS,
 *  WITHOUT WARRANTIES OR CONDITIONS OF ANY KIND, either express or implied.
 *  See the License for the specific language governing permissions and
 *  limitations under the License.
 */
package io.seata.server.storage.db.session;

import java.util.Collection;
import java.util.List;

import io.seata.common.exception.StoreException;
import io.seata.common.executor.Initialize;
import io.seata.common.loader.LoadLevel;
import io.seata.common.util.StringUtils;
import io.seata.core.exception.TransactionException;
import io.seata.core.model.BranchStatus;
import io.seata.core.model.GlobalStatus;
import io.seata.server.session.AbstractSessionManager;
import io.seata.server.session.BranchSession;
import io.seata.server.session.GlobalSession;
import io.seata.server.session.Reloadable;
import io.seata.server.session.SessionCondition;
import io.seata.server.session.SessionHolder;
import io.seata.server.session.SessionLifecycleListener;
import io.seata.server.session.SessionManager;
import io.seata.server.storage.db.store.DataBaseTransactionStoreManager;
import io.seata.server.store.TransactionStoreManager.LogOperation;
import io.seata.common.loader.Scope;
import org.slf4j.Logger;
import org.slf4j.LoggerFactory;

/**
 * The Data base session manager.
 *
 * @author zhangsen
 */
@LoadLevel(name = "db", scope = Scope.PROTOTYPE)
public class DataBaseSessionManager extends AbstractSessionManager
    implements SessionManager, SessionLifecycleListener, Initialize, Reloadable {

    /**
     * The constant LOGGER.
     */
    protected static final Logger LOGGER = LoggerFactory.getLogger(DataBaseSessionManager.class);

    /**
     * 任务名称
     * @see SessionHolder#init(String)
     * The Task name.
     */
    protected String taskName;

    /**
     * Instantiates a new Data base session manager.
     */
    public DataBaseSessionManager() {
        super();
    }

    /**
     * Instantiates a new Data base session manager.
     *
     * @param name the name
     */
    public DataBaseSessionManager(String name) {
        super();
        this.taskName = name;
    }

    @Override
    public void init() {
        transactionStoreManager = DataBaseTransactionStoreManager.getInstance();
    }

    @Override
    public void addGlobalSession(GlobalSession session) throws TransactionException {
        if (StringUtils.isBlank(taskName)) {
            // 任务名称为空默认是'ROOT_SESSION_MANAGER', 添加全局事务记录
            boolean ret = transactionStoreManager.writeSession(LogOperation.GLOBAL_ADD, session);
            if (!ret) {
                throw new StoreException("addGlobalSession failed.");
            }
        } else {
            // 不为空则执行修改操作
            boolean ret = transactionStoreManager.writeSession(LogOperation.GLOBAL_UPDATE, session);
            if (!ret) {
                throw new StoreException("addGlobalSession failed.");
            }
        }
    }

    @Override
    public void updateGlobalSessionStatus(GlobalSession session, GlobalStatus status) throws TransactionException {
        if (StringUtils.isNotBlank(taskName)) {
            return;
        }
        session.setStatus(status);
        boolean ret = transactionStoreManager.writeSession(LogOperation.GLOBAL_UPDATE, session);
        if (!ret) {
            throw new StoreException("updateGlobalSessionStatus failed.");
        }
    }

    /**
     * remove globalSession
     * 1. rootSessionManager remove normal globalSession
     * 2. retryCommitSessionManager and retryRollbackSessionManager remove retry expired globalSession
     * @param session the session
     * @throws TransactionException
     */
    @Override
    public void removeGlobalSession(GlobalSession session) throws TransactionException {
        // 移除全局事务记录
        boolean ret = transactionStoreManager.writeSession(LogOperation.GLOBAL_REMOVE, session);
        if (!ret) {
            throw new StoreException("removeGlobalSession failed.");
        }
    }

    @Override
    public void addBranchSession(GlobalSession globalSession, BranchSession session) throws TransactionException {
        if (StringUtils.isNotBlank(taskName)) {
            return;
        }
        boolean ret = transactionStoreManager.writeSession(LogOperation.BRANCH_ADD, session);
        if (!ret) {
            throw new StoreException("addBranchSession failed.");
        }
    }

    @Override
    public void updateBranchSessionStatus(BranchSession session, BranchStatus status) throws TransactionException {
        if (StringUtils.isNotBlank(taskName)) {
            // 不是'ROOT_SESSION_MANAGER', 不允许执行
            return;
        }
        // 记录Branch事务修改状态
        boolean ret = transactionStoreManager.writeSession(LogOperation.BRANCH_UPDATE, session);
        if (!ret) {
            throw new StoreException("updateBranchSessionStatus failed.");
        }
    }

    @Override
    public void removeBranchSession(GlobalSession globalSession, BranchSession session) throws TransactionException {
        if (StringUtils.isNotBlank(taskName)) {
            return;
        }
        boolean ret = transactionStoreManager.writeSession(LogOperation.BRANCH_REMOVE, session);
        if (!ret) {
            throw new StoreException("removeBranchSession failed.");
        }
    }

    @Override
    public GlobalSession findGlobalSession(String xid) {
        return this.findGlobalSession(xid, true);
    }

    @Override
    public GlobalSession findGlobalSession(String xid, boolean withBranchSessions) {
        return transactionStoreManager.readSession(xid, withBranchSessions);
    }

    @Override
    public Collection<GlobalSession> allSessions() {
        // 根据任务名称获取相应状态事务列表
        // get by taskName
        if (SessionHolder.ASYNC_COMMITTING_SESSION_MANAGER_NAME.equalsIgnoreCase(taskName)) {
            // 异步提交
            return findGlobalSessions(new SessionCondition(GlobalStatus.AsyncCommitting));
        } else if (SessionHolder.RETRY_COMMITTING_SESSION_MANAGER_NAME.equalsIgnoreCase(taskName)) {
            // 重试提交
            return findGlobalSessions(new SessionCondition(new GlobalStatus[] {GlobalStatus.CommitRetrying}));
        } else if (SessionHolder.RETRY_ROLLBACKING_SESSION_MANAGER_NAME.equalsIgnoreCase(taskName)) {
            // 重试回滚
            return findGlobalSessions(new SessionCondition(new GlobalStatus[] {GlobalStatus.RollbackRetrying,
                GlobalStatus.Rollbacking, GlobalStatus.TimeoutRollbacking, GlobalStatus.TimeoutRollbackRetrying}));
        } else {
            // 全部
            // all data
            return findGlobalSessions(new SessionCondition(new GlobalStatus[] {
                GlobalStatus.UnKnown, GlobalStatus.Begin,
                GlobalStatus.Committing, GlobalStatus.CommitRetrying, GlobalStatus.Rollbacking,
                GlobalStatus.RollbackRetrying,
                GlobalStatus.TimeoutRollbacking, GlobalStatus.TimeoutRollbackRetrying, GlobalStatus.AsyncCommitting}));
        }
    }

    @Override
    public List<GlobalSession> findGlobalSessions(SessionCondition condition) {
        // nothing need to do
        return transactionStoreManager.readSession(condition);
    }

    @Override
    public <T> T lockAndExecute(GlobalSession globalSession, GlobalSession.LockCallable<T> lockCallable)
            throws TransactionException {
        return lockCallable.call();
    }

    @Override
    public void reload() {
<<<<<<< HEAD
        // 最大事务ID(transId or branchId)
        long maxSessionId = transactionStoreManager.getCurrentMaxSessionId();

        // 为防止生成重复ID, CAS重新设置UUID因子
        if (maxSessionId > UUIDGenerator.getCurrentUUID()) {
            UUIDGenerator.setUUID(UUIDGenerator.getCurrentUUID(), maxSessionId);
        }
=======
>>>>>>> 87a6d0dc
    }
}<|MERGE_RESOLUTION|>--- conflicted
+++ resolved
@@ -211,15 +211,5 @@
 
     @Override
     public void reload() {
-<<<<<<< HEAD
-        // 最大事务ID(transId or branchId)
-        long maxSessionId = transactionStoreManager.getCurrentMaxSessionId();
-
-        // 为防止生成重复ID, CAS重新设置UUID因子
-        if (maxSessionId > UUIDGenerator.getCurrentUUID()) {
-            UUIDGenerator.setUUID(UUIDGenerator.getCurrentUUID(), maxSessionId);
-        }
-=======
->>>>>>> 87a6d0dc
     }
 }