/*
 *  Copyright 1999-2019 Seata.io Group.
 *
 *  Licensed under the Apache License, Version 2.0 (the "License");
 *  you may not use this file except in compliance with the License.
 *  You may obtain a copy of the License at
 *
 *       http://www.apache.org/licenses/LICENSE-2.0
 *
 *  Unless required by applicable law or agreed to in writing, software
 *  distributed under the License is distributed on an "AS IS" BASIS,
 *  WITHOUT WARRANTIES OR CONDITIONS OF ANY KIND, either express or implied.
 *  See the License for the specific language governing permissions and
 *  limitations under the License.
 */
package io.seata.server.storage.db.store;

import java.sql.Connection;
import java.sql.DatabaseMetaData;
import java.sql.PreparedStatement;
import java.sql.ResultSet;
import java.sql.SQLException;
import java.util.ArrayList;
import java.util.List;
import java.util.StringJoiner;
import javax.sql.DataSource;

import io.seata.common.exception.DataAccessException;
import io.seata.common.exception.StoreException;
import io.seata.common.util.IOUtil;
import io.seata.common.util.StringUtils;
import io.seata.config.Configuration;
import io.seata.config.ConfigurationFactory;
import io.seata.core.constants.ConfigurationKeys;
import io.seata.core.constants.ServerTableColumnsName;
import io.seata.core.store.BranchTransactionDO;
import io.seata.core.store.GlobalTransactionDO;
import io.seata.core.store.LogStore;
import io.seata.core.store.db.sql.log.LogStoreSqlsFactory;
import org.slf4j.Logger;
import org.slf4j.LoggerFactory;

import static io.seata.core.constants.DefaultValues.DEFAULT_STORE_DB_BRANCH_TABLE;
import static io.seata.core.constants.DefaultValues.DEFAULT_STORE_DB_GLOBAL_TABLE;

/**
 * The type Log store data base dao.
 *
 * @author zhangsen
 */
public class LogStoreDataBaseDAO implements LogStore {

    private static final Logger LOGGER = LoggerFactory.getLogger(LogStoreDataBaseDAO.class);

    /**
     * The transaction name key
     */
    private static final String TRANSACTION_NAME_KEY = "TRANSACTION_NAME";
    /**
     * The transaction name default size is 128
     */
    private static final int TRANSACTION_NAME_DEFAULT_SIZE = 128;

    /**
     * The constant CONFIG.
     */
    protected static final Configuration CONFIG = ConfigurationFactory.getInstance();

    /**
     * The Log store data source.
     */
    protected DataSource logStoreDataSource = null;

    /**
     * global_table
     * The Global table.
     */
    protected String globalTable;

    /**
     * branch_table
     * The Brach table.
     */
    protected String brachTable;

    private String dbType;

    // 事务名称列长度阈值(transaction_name)
    private int transactionNameColumnSize = TRANSACTION_NAME_DEFAULT_SIZE;

    /**
     * Instantiates a new Log store data base dao.
     *
     * @param logStoreDataSource the log store data source
     */
    public LogStoreDataBaseDAO(DataSource logStoreDataSource) {
        this.logStoreDataSource = logStoreDataSource;
        globalTable = CONFIG.getConfig(ConfigurationKeys.STORE_DB_GLOBAL_TABLE,
            DEFAULT_STORE_DB_GLOBAL_TABLE);
        brachTable = CONFIG.getConfig(ConfigurationKeys.STORE_DB_BRANCH_TABLE,
            DEFAULT_STORE_DB_BRANCH_TABLE);
        dbType = CONFIG.getConfig(ConfigurationKeys.STORE_DB_TYPE);
        if (StringUtils.isBlank(dbType)) {
            throw new StoreException("there must be db type.");
        }
        if (logStoreDataSource == null) {
            throw new StoreException("there must be logStoreDataSource.");
        }
        // init transaction_name size
        initTransactionNameSize();
    }

    @Override
    public GlobalTransactionDO queryGlobalTransactionDO(String xid) {
<<<<<<< HEAD
        // SQL语句
        String sql = LogStoreSqls.getQueryGlobalTransactionSQL(globalTable, dbType);
=======
        String sql = LogStoreSqlsFactory.getLogStoreSqls(dbType).getQueryGlobalTransactionSQL(globalTable);
>>>>>>> 87a6d0dc
        Connection conn = null;
        PreparedStatement ps = null;
        ResultSet rs = null;
        try {
            conn = logStoreDataSource.getConnection();
            // 设置自动提交
            conn.setAutoCommit(true);
            // 预编译
            ps = conn.prepareStatement(sql);
            // 填充SQL值
            ps.setString(1, xid);
            // 执行
            rs = ps.executeQuery();
            if (rs.next()) {
                // 封装输出
                return convertGlobalTransactionDO(rs);
            } else {
                return null;
            }
        } catch (SQLException e) {
            throw new DataAccessException(e);
        } finally {
            // 清理现场
            IOUtil.close(rs, ps, conn);
        }
    }

    @Override
    public GlobalTransactionDO queryGlobalTransactionDO(long transactionId) {
<<<<<<< HEAD
        // SQL 语句
        String sql = LogStoreSqls.getQueryGlobalTransactionSQLByTransactionId(globalTable, dbType);
=======
        String sql = LogStoreSqlsFactory.getLogStoreSqls(dbType).getQueryGlobalTransactionSQLByTransactionId(globalTable);
>>>>>>> 87a6d0dc
        Connection conn = null;
        PreparedStatement ps = null;
        ResultSet rs = null;
        try {
            conn = logStoreDataSource.getConnection();
            // 设置自动提交
            conn.setAutoCommit(true);
            // 预编译
            ps = conn.prepareStatement(sql);
            // 填充SQL值
            ps.setLong(1, transactionId);
            // 执行
            rs = ps.executeQuery();
            if (rs.next()) {
                // 封装输出
                return convertGlobalTransactionDO(rs);
            } else {
                return null;
            }
        } catch (SQLException e) {
            throw new DataAccessException(e);
        } finally {
            // 清理现场
            IOUtil.close(rs, ps, conn);
        }
    }

    @Override
    public List<GlobalTransactionDO> queryGlobalTransactionDO(int[] statuses, int limit) {
        List<GlobalTransactionDO> ret = new ArrayList<>();
        Connection conn = null;
        PreparedStatement ps = null;
        ResultSet rs = null;
        try {
            conn = logStoreDataSource.getConnection();
            // 设置自动提交
            conn.setAutoCommit(true);

            StringBuilder sb = new StringBuilder();
            for (int i = 0; i < statuses.length; i++) {
                sb.append("?");
                if (i != (statuses.length - 1)) {
                    sb.append(", ");
                }
            }

<<<<<<< HEAD
            // SQL语句
            String sql = LogStoreSqls.getQueryGlobalTransactionSQLByStatus(globalTable, dbType, sb.toString());
            // 预编译
=======
            String sql = LogStoreSqlsFactory.getLogStoreSqls(dbType).getQueryGlobalTransactionSQLByStatus(globalTable, sb.toString());
>>>>>>> 87a6d0dc
            ps = conn.prepareStatement(sql);
            // 填充SQL值
            for (int i = 0; i < statuses.length; i++) {
                int status = statuses[i];
                ps.setInt(i + 1, status);
            }
            ps.setInt(statuses.length + 1, limit);
            // 执行
            rs = ps.executeQuery();
            // 封装输出
            while (rs.next()) {
                ret.add(convertGlobalTransactionDO(rs));
            }
            return ret;
        } catch (SQLException e) {
            throw new DataAccessException(e);
        } finally {
            // 清理现场
            IOUtil.close(rs, ps, conn);
        }
    }

    @Override
    public boolean insertGlobalTransactionDO(GlobalTransactionDO globalTransactionDO) {
<<<<<<< HEAD
        // SQL语句
        String sql = LogStoreSqls.getInsertGlobalTransactionSQL(globalTable, dbType);
=======
        String sql = LogStoreSqlsFactory.getLogStoreSqls(dbType).getInsertGlobalTransactionSQL(globalTable);
>>>>>>> 87a6d0dc
        Connection conn = null;
        PreparedStatement ps = null;
        try {
            conn = logStoreDataSource.getConnection();
            // 设置自动提交
            conn.setAutoCommit(true);
            // 预编译
            ps = conn.prepareStatement(sql);
            // 填充SQL值
            ps.setString(1, globalTransactionDO.getXid());
            ps.setLong(2, globalTransactionDO.getTransactionId());
            ps.setInt(3, globalTransactionDO.getStatus());
            ps.setString(4, globalTransactionDO.getApplicationId());
            ps.setString(5, globalTransactionDO.getTransactionServiceGroup());
            String transactionName = globalTransactionDO.getTransactionName();
            // 事务名称处理(防止超出SQL字段设置长度)
            transactionName = transactionName.length() > transactionNameColumnSize
                ? transactionName.substring(0, transactionNameColumnSize)
                : transactionName;
            ps.setString(6, transactionName);
            ps.setInt(7, globalTransactionDO.getTimeout());
            ps.setLong(8, globalTransactionDO.getBeginTime());
            ps.setString(9, globalTransactionDO.getApplicationData());
            // 执行
            return ps.executeUpdate() > 0;
        } catch (SQLException e) {
            throw new StoreException(e);
        } finally {
            // 清理现场
            IOUtil.close(ps, conn);
        }
    }

    @Override
    public boolean updateGlobalTransactionDO(GlobalTransactionDO globalTransactionDO) {
<<<<<<< HEAD
        // SQL语句
        String sql = LogStoreSqls.getUpdateGlobalTransactionStatusSQL(globalTable, dbType);
=======
        String sql = LogStoreSqlsFactory.getLogStoreSqls(dbType).getUpdateGlobalTransactionStatusSQL(globalTable);
>>>>>>> 87a6d0dc
        Connection conn = null;
        PreparedStatement ps = null;
        try {
            conn = logStoreDataSource.getConnection();
            // 设置自动提交
            conn.setAutoCommit(true);
            // 预编译
            ps = conn.prepareStatement(sql);
            // 填充SQL值
            ps.setInt(1, globalTransactionDO.getStatus());
            ps.setString(2, globalTransactionDO.getXid());
            // 执行
            return ps.executeUpdate() > 0;
        } catch (SQLException e) {
            throw new StoreException(e);
        } finally {
            // 清理现场
            IOUtil.close(ps, conn);
        }
    }

    @Override
    public boolean deleteGlobalTransactionDO(GlobalTransactionDO globalTransactionDO) {
<<<<<<< HEAD
        // SQL语句
        String sql = LogStoreSqls.getDeleteGlobalTransactionSQL(globalTable, dbType);
=======
        String sql = LogStoreSqlsFactory.getLogStoreSqls(dbType).getDeleteGlobalTransactionSQL(globalTable);
>>>>>>> 87a6d0dc
        Connection conn = null;
        PreparedStatement ps = null;
        try {
            conn = logStoreDataSource.getConnection();
            // 设置自动提交
            conn.setAutoCommit(true);
            // 预编译
            ps = conn.prepareStatement(sql);
            // 填充SQL值
            ps.setString(1, globalTransactionDO.getXid());
            // 执行
            ps.executeUpdate();
        } catch (SQLException e) {
            throw new StoreException(e);
        } finally {
            // 清理现场
            IOUtil.close(ps, conn);
        }
        return true;
    }

    @Override
    public List<BranchTransactionDO> queryBranchTransactionDO(String xid) {
        List<BranchTransactionDO> rets = new ArrayList<>();
<<<<<<< HEAD
        // SQL语句
        String sql = LogStoreSqls.getQueryBranchTransaction(brachTable, dbType);
=======
        String sql = LogStoreSqlsFactory.getLogStoreSqls(dbType).getQueryBranchTransaction(brachTable);
>>>>>>> 87a6d0dc
        Connection conn = null;
        PreparedStatement ps = null;
        ResultSet rs = null;
        try {
            conn = logStoreDataSource.getConnection();
            // 设置自动提交
            conn.setAutoCommit(true);
            // 预编译
            ps = conn.prepareStatement(sql);
            // 填充SQL值
            ps.setString(1, xid);
            // 执行
            rs = ps.executeQuery();
            // 封装输出
            while (rs.next()) {
                rets.add(convertBranchTransactionDO(rs));
            }
            return rets;
        } catch (SQLException e) {
            throw new DataAccessException(e);
        } finally {
            // 清理现场
            IOUtil.close(rs, ps, conn);
        }
    }

    @Override
    public List<BranchTransactionDO> queryBranchTransactionDO(List<String> xids) {
        int length = xids.size();
        int retsSize = length * 3;
        List<BranchTransactionDO> rets = new ArrayList<>(retsSize);
        StringJoiner sj = new StringJoiner(",");
        xids.stream().forEach(xid -> sj.add("?"));
<<<<<<< HEAD
        // SQL语句
        String sql = LogStoreSqls.getQueryBranchTransaction(brachTable, dbType, sj.toString());
=======
        String sql = LogStoreSqlsFactory.getLogStoreSqls(dbType).getQueryBranchTransaction(brachTable, sj.toString());
>>>>>>> 87a6d0dc
        Connection conn = null;
        PreparedStatement ps = null;
        ResultSet rs = null;
        try {
            conn = logStoreDataSource.getConnection();
            // 设置自动提交
            conn.setAutoCommit(true);
            // 预编译
            ps = conn.prepareStatement(sql);
            // 填充SQL值
            for (int i = 0; i < length; i++) {
                ps.setString(i + 1, xids.get(i));
            }
            // 执行
            rs = ps.executeQuery();
            // 封装输出
            while (rs.next()) {
                rets.add(convertBranchTransactionDO(rs));
            }
            return rets;
        } catch (SQLException e) {
            throw new DataAccessException(e);
        } finally {
            // 清理现场
            IOUtil.close(rs, ps, conn);
        }
    }

    @Override
    public boolean insertBranchTransactionDO(BranchTransactionDO branchTransactionDO) {
<<<<<<< HEAD
        // SQL语句
        String sql = LogStoreSqls.getInsertBranchTransactionSQL(brachTable, dbType);
=======
        String sql = LogStoreSqlsFactory.getLogStoreSqls(dbType).getInsertBranchTransactionSQL(brachTable);
>>>>>>> 87a6d0dc
        Connection conn = null;
        PreparedStatement ps = null;
        try {
            conn = logStoreDataSource.getConnection();
            // 设置自动提交
            conn.setAutoCommit(true);
            // 预编译
            ps = conn.prepareStatement(sql);
            // 填充SQL值
            ps.setString(1, branchTransactionDO.getXid());
            ps.setLong(2, branchTransactionDO.getTransactionId());
            ps.setLong(3, branchTransactionDO.getBranchId());
            ps.setString(4, branchTransactionDO.getResourceGroupId());
            ps.setString(5, branchTransactionDO.getResourceId());
            ps.setString(6, branchTransactionDO.getBranchType());
            ps.setInt(7, branchTransactionDO.getStatus());
            ps.setString(8, branchTransactionDO.getClientId());
            ps.setString(9, branchTransactionDO.getApplicationData());
            // 执行
            return ps.executeUpdate() > 0;
        } catch (SQLException e) {
            throw new StoreException(e);
        } finally {
            // 清理现场
            IOUtil.close(ps, conn);
        }
    }

    @Override
    public boolean updateBranchTransactionDO(BranchTransactionDO branchTransactionDO) {
<<<<<<< HEAD
        // SQL语句
        String sql = LogStoreSqls.getUpdateBranchTransactionStatusSQL(brachTable, dbType);
=======
        String sql = LogStoreSqlsFactory.getLogStoreSqls(dbType).getUpdateBranchTransactionStatusSQL(brachTable);
>>>>>>> 87a6d0dc
        Connection conn = null;
        PreparedStatement ps = null;
        try {
            conn = logStoreDataSource.getConnection();
            // 设置自动提交
            conn.setAutoCommit(true);
            // 预编译
            ps = conn.prepareStatement(sql);
            // 填充SQL值
            ps.setInt(1, branchTransactionDO.getStatus());
            ps.setString(2, branchTransactionDO.getXid());
            ps.setLong(3, branchTransactionDO.getBranchId());
            // 执行
            return ps.executeUpdate() > 0;
        } catch (SQLException e) {
            throw new StoreException(e);
        } finally {
            // 清理现场
            IOUtil.close(ps, conn);
        }
    }

    @Override
    public boolean deleteBranchTransactionDO(BranchTransactionDO branchTransactionDO) {
<<<<<<< HEAD
        // SQL语句
        String sql = LogStoreSqls.getDeleteBranchTransactionByBranchIdSQL(brachTable, dbType);
=======
        String sql = LogStoreSqlsFactory.getLogStoreSqls(dbType).getDeleteBranchTransactionByBranchIdSQL(brachTable);
>>>>>>> 87a6d0dc
        Connection conn = null;
        PreparedStatement ps = null;
        try {
            conn = logStoreDataSource.getConnection();
            // 设置自动提交
            conn.setAutoCommit(true);
            // 预编译
            ps = conn.prepareStatement(sql);
            // 填充SQL值
            ps.setString(1, branchTransactionDO.getXid());
            ps.setLong(2, branchTransactionDO.getBranchId());
            // 执行
            ps.executeUpdate();
        } catch (SQLException e) {
            throw new StoreException(e);
        } finally {
            // 清理现场
            IOUtil.close(ps, conn);
        }
        return true;
    }

    @Override
    public long getCurrentMaxSessionId(long high, long low) {
<<<<<<< HEAD
        // 全局事务SQL语句
        String transMaxSql = LogStoreSqls.getQueryGlobalMax(globalTable, dbType);
        // Branch事务SQL语句
        String branchMaxSql = LogStoreSqls.getQueryBranchMax(brachTable, dbType);
        // 获取最大事务ID
=======
        String transMaxSql = LogStoreSqlsFactory.getLogStoreSqls(dbType).getQueryGlobalMax(globalTable);
        String branchMaxSql = LogStoreSqlsFactory.getLogStoreSqls(dbType).getQueryBranchMax(brachTable);
>>>>>>> 87a6d0dc
        long maxTransId = getCurrentMaxSessionId(transMaxSql, high, low);
        long maxBranchId = getCurrentMaxSessionId(branchMaxSql, high, low);
        // 输出最大事务ID
        return Math.max(maxTransId,maxBranchId);
    }

    private long getCurrentMaxSessionId(String sql, long high, long low) {
        long max = 0;
        Connection conn = null;
        PreparedStatement ps = null;
        ResultSet rs = null;
        try {
            conn = logStoreDataSource.getConnection();
            // 设置自动提交
            conn.setAutoCommit(true);
            // 预编译
            ps = conn.prepareStatement(sql);
            // 填充SQL值
            ps.setLong(1, high);
            ps.setLong(2, low);
            // 执行
            rs = ps.executeQuery();
            while (rs.next()) {
                max = rs.getLong(1);
            }
        } catch (SQLException e) {
            throw new DataAccessException(e);
        } finally {
            IOUtil.close(rs, ps, conn);
        }
        return max;
    }

    /**
     * 数据转换
     * @return 全局事务信息
     */
    private GlobalTransactionDO convertGlobalTransactionDO(ResultSet rs) throws SQLException {
        GlobalTransactionDO globalTransactionDO = new GlobalTransactionDO();
        globalTransactionDO.setXid(rs.getString(ServerTableColumnsName.GLOBAL_TABLE_XID));
        globalTransactionDO.setStatus(rs.getInt(ServerTableColumnsName.GLOBAL_TABLE_STATUS));
        globalTransactionDO.setApplicationId(rs.getString(ServerTableColumnsName.GLOBAL_TABLE_APPLICATION_ID));
        globalTransactionDO.setBeginTime(rs.getLong(ServerTableColumnsName.GLOBAL_TABLE_BEGIN_TIME));
        globalTransactionDO.setTimeout(rs.getInt(ServerTableColumnsName.GLOBAL_TABLE_TIMEOUT));
        globalTransactionDO.setTransactionId(rs.getLong(ServerTableColumnsName.GLOBAL_TABLE_TRANSACTION_ID));
        globalTransactionDO.setTransactionName(rs.getString(ServerTableColumnsName.GLOBAL_TABLE_TRANSACTION_NAME));
        globalTransactionDO.setTransactionServiceGroup(
            rs.getString(ServerTableColumnsName.GLOBAL_TABLE_TRANSACTION_SERVICE_GROUP));
        globalTransactionDO.setApplicationData(rs.getString(ServerTableColumnsName.GLOBAL_TABLE_APPLICATION_DATA));
        globalTransactionDO.setGmtCreate(rs.getTimestamp(ServerTableColumnsName.GLOBAL_TABLE_GMT_CREATE));
        globalTransactionDO.setGmtModified(rs.getTimestamp(ServerTableColumnsName.GLOBAL_TABLE_GMT_MODIFIED));
        return globalTransactionDO;
    }

    /**
     * 数据转换
     * @return Branch事务信息
     */

    private BranchTransactionDO convertBranchTransactionDO(ResultSet rs) throws SQLException {
        BranchTransactionDO branchTransactionDO = new BranchTransactionDO();
        branchTransactionDO.setResourceGroupId(rs.getString(ServerTableColumnsName.BRANCH_TABLE_RESOURCE_GROUP_ID));
        branchTransactionDO.setStatus(rs.getInt(ServerTableColumnsName.BRANCH_TABLE_STATUS));
        branchTransactionDO.setApplicationData(rs.getString(ServerTableColumnsName.BRANCH_TABLE_APPLICATION_DATA));
        branchTransactionDO.setClientId(rs.getString(ServerTableColumnsName.BRANCH_TABLE_CLIENT_ID));
        branchTransactionDO.setXid(rs.getString(ServerTableColumnsName.BRANCH_TABLE_XID));
        branchTransactionDO.setResourceId(rs.getString(ServerTableColumnsName.BRANCH_TABLE_RESOURCE_ID));
        branchTransactionDO.setBranchId(rs.getLong(ServerTableColumnsName.BRANCH_TABLE_BRANCH_ID));
        branchTransactionDO.setBranchType(rs.getString(ServerTableColumnsName.BRANCH_TABLE_BRANCH_TYPE));
        branchTransactionDO.setTransactionId(rs.getLong(ServerTableColumnsName.BRANCH_TABLE_TRANSACTION_ID));
        branchTransactionDO.setGmtCreate(rs.getTimestamp(ServerTableColumnsName.BRANCH_TABLE_GMT_CREATE));
        branchTransactionDO.setGmtModified(rs.getTimestamp(ServerTableColumnsName.BRANCH_TABLE_GMT_MODIFIED));
        return branchTransactionDO;
    }

    /**
     * 初始化事务名称列长度阈值(transaction_name)
     * the public modifier only for test
     */
    public void initTransactionNameSize() {
        ColumnInfo columnInfo = queryTableStructure(globalTable, TRANSACTION_NAME_KEY);
        if (columnInfo == null) {
            LOGGER.warn("{} table or {} column not found", globalTable, TRANSACTION_NAME_KEY);
            return;
        }
        this.transactionNameColumnSize = columnInfo.getColumnSize();
    }

    /**
     * 查询表的列信息
     * query column info from table
     *
     * @param tableName the table name
     * @param colName   the column name
     * @return the column info
     */
    private ColumnInfo queryTableStructure(final String tableName, String colName) {
        try (Connection conn = logStoreDataSource.getConnection()) {
            DatabaseMetaData dbmd = conn.getMetaData();
            String schema = getSchema(conn);
            ResultSet tableRs = dbmd.getTables(null, schema, "%", new String[]{"TABLE"});
            while (tableRs.next()) {
                String table = tableRs.getString("TABLE_NAME");
                if (StringUtils.equalsIgnoreCase(table, tableName)) {
                    ResultSet columnRs = conn.getMetaData().getColumns(null, schema, tableName, null);
                    while (columnRs.next()) {
                        ColumnInfo info = new ColumnInfo();
                        String columnName = columnRs.getString("COLUMN_NAME");
                        info.setColumnName(columnName);
                        String typeName = columnRs.getString("TYPE_NAME");
                        info.setTypeName(typeName);
                        int columnSize = columnRs.getInt("COLUMN_SIZE");
                        info.setColumnSize(columnSize);
                        String remarks = columnRs.getString("REMARKS");
                        info.setRemarks(remarks);
                        if (StringUtils.equalsIgnoreCase(columnName, colName)) {
                            return info;
                        }
                    }
                    break;
                }
            }
        } catch (SQLException e) {
            LOGGER.error("query transaction_name size fail, {}", e.getMessage(), e);
        }
        return null;
    }

    private String getSchema(Connection conn) throws SQLException {
        if ("h2".equalsIgnoreCase(dbType)) {
            return null;
        }
        return conn.getMetaData().getUserName();
    }

    /**
     * Sets log store data source.
     *
     * @param logStoreDataSource the log store data source
     */
    public void setLogStoreDataSource(DataSource logStoreDataSource) {
        this.logStoreDataSource = logStoreDataSource;
    }

    /**
     * Sets global table.
     *
     * @param globalTable the global table
     */
    public void setGlobalTable(String globalTable) {
        this.globalTable = globalTable;
    }

    /**
     * Sets brach table.
     *
     * @param brachTable the brach table
     */
    public void setBrachTable(String brachTable) {
        this.brachTable = brachTable;
    }

    /**
     * Sets db type.
     *
     * @param dbType the db type
     */
    public void setDbType(String dbType) {
        this.dbType = dbType;
    }

    public int getTransactionNameColumnSize() {
        return transactionNameColumnSize;
    }

    /**
     * column info
     */
    private static class ColumnInfo {
        private String columnName;
        private String typeName;
        private int columnSize;
        private String remarks;

        public String getColumnName() {
            return columnName;
        }

        public void setColumnName(String columnName) {
            this.columnName = columnName;
        }

        public String getTypeName() {
            return typeName;
        }

        public void setTypeName(String typeName) {
            this.typeName = typeName;
        }

        public int getColumnSize() {
            return columnSize;
        }

        public void setColumnSize(int columnSize) {
            this.columnSize = columnSize;
        }

        public String getRemarks() {
            return remarks;
        }

        public void setRemarks(String remarks) {
            this.remarks = remarks;
        }
    }
}<|MERGE_RESOLUTION|>--- conflicted
+++ resolved
@@ -112,12 +112,8 @@
 
     @Override
     public GlobalTransactionDO queryGlobalTransactionDO(String xid) {
-<<<<<<< HEAD
-        // SQL语句
-        String sql = LogStoreSqls.getQueryGlobalTransactionSQL(globalTable, dbType);
-=======
+        // SQL语句
         String sql = LogStoreSqlsFactory.getLogStoreSqls(dbType).getQueryGlobalTransactionSQL(globalTable);
->>>>>>> 87a6d0dc
         Connection conn = null;
         PreparedStatement ps = null;
         ResultSet rs = null;
@@ -147,12 +143,8 @@
 
     @Override
     public GlobalTransactionDO queryGlobalTransactionDO(long transactionId) {
-<<<<<<< HEAD
         // SQL 语句
-        String sql = LogStoreSqls.getQueryGlobalTransactionSQLByTransactionId(globalTable, dbType);
-=======
         String sql = LogStoreSqlsFactory.getLogStoreSqls(dbType).getQueryGlobalTransactionSQLByTransactionId(globalTable);
->>>>>>> 87a6d0dc
         Connection conn = null;
         PreparedStatement ps = null;
         ResultSet rs = null;
@@ -199,13 +191,9 @@
                 }
             }
 
-<<<<<<< HEAD
             // SQL语句
-            String sql = LogStoreSqls.getQueryGlobalTransactionSQLByStatus(globalTable, dbType, sb.toString());
-            // 预编译
-=======
             String sql = LogStoreSqlsFactory.getLogStoreSqls(dbType).getQueryGlobalTransactionSQLByStatus(globalTable, sb.toString());
->>>>>>> 87a6d0dc
+            // 预编译
             ps = conn.prepareStatement(sql);
             // 填充SQL值
             for (int i = 0; i < statuses.length; i++) {
@@ -230,12 +218,8 @@
 
     @Override
     public boolean insertGlobalTransactionDO(GlobalTransactionDO globalTransactionDO) {
-<<<<<<< HEAD
-        // SQL语句
-        String sql = LogStoreSqls.getInsertGlobalTransactionSQL(globalTable, dbType);
-=======
+        // SQL语句
         String sql = LogStoreSqlsFactory.getLogStoreSqls(dbType).getInsertGlobalTransactionSQL(globalTable);
->>>>>>> 87a6d0dc
         Connection conn = null;
         PreparedStatement ps = null;
         try {
@@ -271,12 +255,8 @@
 
     @Override
     public boolean updateGlobalTransactionDO(GlobalTransactionDO globalTransactionDO) {
-<<<<<<< HEAD
-        // SQL语句
-        String sql = LogStoreSqls.getUpdateGlobalTransactionStatusSQL(globalTable, dbType);
-=======
+        // SQL语句
         String sql = LogStoreSqlsFactory.getLogStoreSqls(dbType).getUpdateGlobalTransactionStatusSQL(globalTable);
->>>>>>> 87a6d0dc
         Connection conn = null;
         PreparedStatement ps = null;
         try {
@@ -300,12 +280,8 @@
 
     @Override
     public boolean deleteGlobalTransactionDO(GlobalTransactionDO globalTransactionDO) {
-<<<<<<< HEAD
-        // SQL语句
-        String sql = LogStoreSqls.getDeleteGlobalTransactionSQL(globalTable, dbType);
-=======
+        // SQL语句
         String sql = LogStoreSqlsFactory.getLogStoreSqls(dbType).getDeleteGlobalTransactionSQL(globalTable);
->>>>>>> 87a6d0dc
         Connection conn = null;
         PreparedStatement ps = null;
         try {
@@ -330,12 +306,8 @@
     @Override
     public List<BranchTransactionDO> queryBranchTransactionDO(String xid) {
         List<BranchTransactionDO> rets = new ArrayList<>();
-<<<<<<< HEAD
-        // SQL语句
-        String sql = LogStoreSqls.getQueryBranchTransaction(brachTable, dbType);
-=======
+        // SQL语句
         String sql = LogStoreSqlsFactory.getLogStoreSqls(dbType).getQueryBranchTransaction(brachTable);
->>>>>>> 87a6d0dc
         Connection conn = null;
         PreparedStatement ps = null;
         ResultSet rs = null;
@@ -369,12 +341,8 @@
         List<BranchTransactionDO> rets = new ArrayList<>(retsSize);
         StringJoiner sj = new StringJoiner(",");
         xids.stream().forEach(xid -> sj.add("?"));
-<<<<<<< HEAD
-        // SQL语句
-        String sql = LogStoreSqls.getQueryBranchTransaction(brachTable, dbType, sj.toString());
-=======
+        // SQL语句
         String sql = LogStoreSqlsFactory.getLogStoreSqls(dbType).getQueryBranchTransaction(brachTable, sj.toString());
->>>>>>> 87a6d0dc
         Connection conn = null;
         PreparedStatement ps = null;
         ResultSet rs = null;
@@ -405,12 +373,8 @@
 
     @Override
     public boolean insertBranchTransactionDO(BranchTransactionDO branchTransactionDO) {
-<<<<<<< HEAD
-        // SQL语句
-        String sql = LogStoreSqls.getInsertBranchTransactionSQL(brachTable, dbType);
-=======
+        // SQL语句
         String sql = LogStoreSqlsFactory.getLogStoreSqls(dbType).getInsertBranchTransactionSQL(brachTable);
->>>>>>> 87a6d0dc
         Connection conn = null;
         PreparedStatement ps = null;
         try {
@@ -441,12 +405,8 @@
 
     @Override
     public boolean updateBranchTransactionDO(BranchTransactionDO branchTransactionDO) {
-<<<<<<< HEAD
-        // SQL语句
-        String sql = LogStoreSqls.getUpdateBranchTransactionStatusSQL(brachTable, dbType);
-=======
+        // SQL语句
         String sql = LogStoreSqlsFactory.getLogStoreSqls(dbType).getUpdateBranchTransactionStatusSQL(brachTable);
->>>>>>> 87a6d0dc
         Connection conn = null;
         PreparedStatement ps = null;
         try {
@@ -471,12 +431,8 @@
 
     @Override
     public boolean deleteBranchTransactionDO(BranchTransactionDO branchTransactionDO) {
-<<<<<<< HEAD
-        // SQL语句
-        String sql = LogStoreSqls.getDeleteBranchTransactionByBranchIdSQL(brachTable, dbType);
-=======
+        // SQL语句
         String sql = LogStoreSqlsFactory.getLogStoreSqls(dbType).getDeleteBranchTransactionByBranchIdSQL(brachTable);
->>>>>>> 87a6d0dc
         Connection conn = null;
         PreparedStatement ps = null;
         try {
@@ -501,16 +457,11 @@
 
     @Override
     public long getCurrentMaxSessionId(long high, long low) {
-<<<<<<< HEAD
         // 全局事务SQL语句
-        String transMaxSql = LogStoreSqls.getQueryGlobalMax(globalTable, dbType);
+        String transMaxSql = LogStoreSqlsFactory.getLogStoreSqls(dbType).getQueryGlobalMax(globalTable);
         // Branch事务SQL语句
-        String branchMaxSql = LogStoreSqls.getQueryBranchMax(brachTable, dbType);
+        String branchMaxSql = LogStoreSqlsFactory.getLogStoreSqls(dbType).getQueryBranchMax(brachTable);
         // 获取最大事务ID
-=======
-        String transMaxSql = LogStoreSqlsFactory.getLogStoreSqls(dbType).getQueryGlobalMax(globalTable);
-        String branchMaxSql = LogStoreSqlsFactory.getLogStoreSqls(dbType).getQueryBranchMax(brachTable);
->>>>>>> 87a6d0dc
         long maxTransId = getCurrentMaxSessionId(transMaxSql, high, low);
         long maxBranchId = getCurrentMaxSessionId(branchMaxSql, high, low);
         // 输出最大事务ID
