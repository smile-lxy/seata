--- conflicted
+++ resolved
@@ -156,16 +156,11 @@
         throws TransactionException {
         // 开启全局事务(返回Global事务ID)
         response.setXid(core.begin(rpcContext.getApplicationId(), rpcContext.getTransactionServiceGroup(),
-<<<<<<< HEAD
-            request.getTransactionName(), request.getTimeout())
-        );
-=======
             request.getTransactionName(), request.getTimeout()));
         if (LOGGER.isInfoEnabled()) {
             LOGGER.info("Begin new global transaction applicationId: {},transactionServiceGroup: {}, transactionName: {},timeout:{},xid:{}",
                 rpcContext.getApplicationId(), rpcContext.getTransactionServiceGroup(), request.getTransactionName(), request.getTimeout(), response.getXid());
         }
->>>>>>> 87a6d0dc
     }
 
     @Override
