--- conflicted
+++ resolved
@@ -105,17 +105,10 @@
      */
     protected void globalSessionStatusCheck(GlobalSession globalSession) throws GlobalTransactionException {
         if (!globalSession.isActive()) {
-<<<<<<< HEAD
             // 全局事务不处于激活状态
-            throw new GlobalTransactionException(GlobalTransactionNotActive,
-                String.format("Could not register branch into global session xid = %s status = %s",
-                            globalSession.getXid(), globalSession.getStatus())
-            );
-=======
             throw new GlobalTransactionException(GlobalTransactionNotActive, String.format(
                 "Could not register branch into global session xid = %s status = %s, cause by globalSession not active",
                 globalSession.getXid(), globalSession.getStatus()));
->>>>>>> 87a6d0dc
         }
         if (globalSession.getStatus() != GlobalStatus.Begin) {
             // 当前全局事务不处于开始阶段
