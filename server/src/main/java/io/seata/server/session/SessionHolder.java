/*
 *  Copyright 1999-2019 Seata.io Group.
 *
 *  Licensed under the Apache License, Version 2.0 (the "License");
 *  you may not use this file except in compliance with the License.
 *  You may obtain a copy of the License at
 *
 *       http://www.apache.org/licenses/LICENSE-2.0
 *
 *  Unless required by applicable law or agreed to in writing, software
 *  distributed under the License is distributed on an "AS IS" BASIS,
 *  WITHOUT WARRANTIES OR CONDITIONS OF ANY KIND, either express or implied.
 *  See the License for the specific language governing permissions and
 *  limitations under the License.
 */
package io.seata.server.session;

import java.io.IOException;
import java.util.ArrayList;
import java.util.Collection;

import io.seata.common.exception.ShouldNeverHappenException;
import io.seata.common.exception.StoreException;
import io.seata.common.loader.EnhancedServiceLoader;
import io.seata.common.util.StringUtils;
import io.seata.config.Configuration;
import io.seata.config.ConfigurationFactory;
import io.seata.core.constants.ConfigurationKeys;
import io.seata.core.exception.TransactionException;
import io.seata.core.model.GlobalStatus;
import io.seata.core.store.StoreMode;
import org.slf4j.Logger;
import org.slf4j.LoggerFactory;

/**
 * The type Session holder.
 *
 * @author sharajava
 */
public class SessionHolder {

    private static final Logger LOGGER = LoggerFactory.getLogger(SessionHolder.class);

    /**
     * The constant CONFIG.
     */
    protected static final Configuration CONFIG = ConfigurationFactory.getInstance();
    /**
     * The constant ROOT_SESSION_MANAGER_NAME.
     */
    public static final String ROOT_SESSION_MANAGER_NAME = "root.data";
    /**
     * The constant ASYNC_COMMITTING_SESSION_MANAGER_NAME.
     */
    public static final String ASYNC_COMMITTING_SESSION_MANAGER_NAME = "async.commit.data";
    /**
     * The constant RETRY_COMMITTING_SESSION_MANAGER_NAME.
     */
    public static final String RETRY_COMMITTING_SESSION_MANAGER_NAME = "retry.commit.data";
    /**
     * The constant RETRY_ROLLBACKING_SESSION_MANAGER_NAME.
     */
    public static final String RETRY_ROLLBACKING_SESSION_MANAGER_NAME = "retry.rollback.data";

    /**
     * The default session store dir
     */
    public static final String DEFAULT_SESSION_STORE_FILE_DIR = "sessionStore";

    // 默认事务管理器
    private static SessionManager ROOT_SESSION_MANAGER;
    // 异步提交事务管理器
    private static SessionManager ASYNC_COMMITTING_SESSION_MANAGER;
    // 重试提交事务管理器
    private static SessionManager RETRY_COMMITTING_SESSION_MANAGER;
    // 重试回滚事务管理器
    private static SessionManager RETRY_ROLLBACKING_SESSION_MANAGER;

    /**
     * Init.
     *
     * @param mode the store mode: file, db
     * @throws IOException the io exception
     */
    public static void init(String mode) throws IOException {
        if (StringUtils.isBlank(mode)) {
<<<<<<< HEAD
            // 'store.mode'
=======
>>>>>>> 87a6d0dc
            mode = CONFIG.getConfig(ConfigurationKeys.STORE_MODE);
        }
        StoreMode storeMode = StoreMode.get(mode);
        if (StoreMode.DB.equals(storeMode)) {
<<<<<<< HEAD
            // SPI机制加载
            //database store
=======
>>>>>>> 87a6d0dc
            ROOT_SESSION_MANAGER = EnhancedServiceLoader.load(SessionManager.class, StoreMode.DB.getName());
            ASYNC_COMMITTING_SESSION_MANAGER = EnhancedServiceLoader.load(SessionManager.class, StoreMode.DB.getName(),
                new Object[] {ASYNC_COMMITTING_SESSION_MANAGER_NAME});
            RETRY_COMMITTING_SESSION_MANAGER = EnhancedServiceLoader.load(SessionManager.class, StoreMode.DB.getName(),
                new Object[] {RETRY_COMMITTING_SESSION_MANAGER_NAME});
            RETRY_ROLLBACKING_SESSION_MANAGER = EnhancedServiceLoader.load(SessionManager.class, StoreMode.DB.getName(),
                new Object[] {RETRY_ROLLBACKING_SESSION_MANAGER_NAME});
        } else if (StoreMode.FILE.equals(storeMode)) {
            String sessionStorePath = CONFIG.getConfig(ConfigurationKeys.STORE_FILE_DIR,
                DEFAULT_SESSION_STORE_FILE_DIR);
            if (StringUtils.isBlank(sessionStorePath)) {
                throw new StoreException("the {store.file.dir} is empty.");
            }
            ROOT_SESSION_MANAGER = EnhancedServiceLoader.load(SessionManager.class, StoreMode.FILE.getName(),
                new Object[] {ROOT_SESSION_MANAGER_NAME, sessionStorePath});
            ASYNC_COMMITTING_SESSION_MANAGER = EnhancedServiceLoader.load(SessionManager.class, StoreMode.FILE.getName(),
                new Class[] {String.class, String.class}, new Object[] {ASYNC_COMMITTING_SESSION_MANAGER_NAME, null});
            RETRY_COMMITTING_SESSION_MANAGER = EnhancedServiceLoader.load(SessionManager.class, StoreMode.FILE.getName(),
                new Class[] {String.class, String.class}, new Object[] {RETRY_COMMITTING_SESSION_MANAGER_NAME, null});
            RETRY_ROLLBACKING_SESSION_MANAGER = EnhancedServiceLoader.load(SessionManager.class, StoreMode.FILE.getName(),
                new Class[] {String.class, String.class}, new Object[] {RETRY_ROLLBACKING_SESSION_MANAGER_NAME, null});
        } else {
            throw new IllegalArgumentException("unknown store mode:" + mode);
        }
        reload();
    }

    /**
     * Reload.
     */
    protected static void reload() {
        if (ROOT_SESSION_MANAGER instanceof Reloadable) {
            // 对应提供者的reload
            ((Reloadable)ROOT_SESSION_MANAGER).reload();

            // 所有事务
            Collection<GlobalSession> reloadedSessions = ROOT_SESSION_MANAGER.allSessions();
            if (reloadedSessions != null && !reloadedSessions.isEmpty()) {
                reloadedSessions.forEach(globalSession -> {
                    GlobalStatus globalStatus = globalSession.getStatus();
                    switch (globalStatus) {
                        case UnKnown:
                        case Committed:
                        case CommitFailed:
                        case Rollbacked:
                        case RollbackFailed:
                        case TimeoutRollbacked:
                        case TimeoutRollbackFailed:
                        case Finished:
                            throw new ShouldNeverHappenException("Reloaded Session should NOT be " + globalStatus);
                        case AsyncCommitting:
                            try {
                                // 添加生命周期更改监听器, 在提交事务后, 及时调用相应事件, 已备监听器作出响应处理
                                globalSession.addSessionLifecycleListener(getAsyncCommittingSessionManager());
                                // 添加到异步提交任务处理器中
                                getAsyncCommittingSessionManager().addGlobalSession(globalSession);
                            } catch (TransactionException e) {
                                throw new ShouldNeverHappenException(e);
                            }
                            break;
                        default: {
                            ArrayList<BranchSession> branchSessions = globalSession.getSortedBranches();
                            branchSessions.forEach(branchSession -> {
                                try {
                                    // Branch事务加锁
                                    branchSession.lock();
                                } catch (TransactionException e) {
                                    throw new ShouldNeverHappenException(e);
                                }
                            });

                            switch (globalStatus) {
                                case Committing:
                                case CommitRetrying:
                                    try {
                                        // 添加生命周期更改监听器, 在重试提交事务后, 及时调用相应事件, 已备监听器作出响应处理
                                        globalSession.addSessionLifecycleListener(getRetryCommittingSessionManager());
                                        // 添加到重试提交任务处理器中
                                        getRetryCommittingSessionManager().addGlobalSession(globalSession);
                                    } catch (TransactionException e) {
                                        throw new ShouldNeverHappenException(e);
                                    }
                                    break;
                                case Rollbacking:
                                case RollbackRetrying:
                                case TimeoutRollbacking:
                                case TimeoutRollbackRetrying:
                                    try {
                                        // 添加生命周期更改监听器, 在重试回滚事务后, 及时调用相应事件, 已备监听器作出响应处理
                                        globalSession.addSessionLifecycleListener(getRetryRollbackingSessionManager());
                                        // 添加到重试回滚处理器中
                                        getRetryRollbackingSessionManager().addGlobalSession(globalSession);
                                    } catch (TransactionException e) {
                                        throw new ShouldNeverHappenException(e);
                                    }
                                    break;
                                case Begin:
                                    globalSession.setActive(true);
                                    break;
                                default:
                                    throw new ShouldNeverHappenException("NOT properly handled " + globalStatus);
                            }
                            break;
                        }
                    }
                });
            }
        }
    }

    /**
     * Gets root session manager.
     *
     * @return the root session manager
     */
    public static SessionManager getRootSessionManager() {
        if (ROOT_SESSION_MANAGER == null) {
            throw new ShouldNeverHappenException("SessionManager is NOT init!");
        }
        return ROOT_SESSION_MANAGER;
    }

    /**
     * Gets async committing session manager.
     *
     * @return the async committing session manager
     */
    public static SessionManager getAsyncCommittingSessionManager() {
        if (ASYNC_COMMITTING_SESSION_MANAGER == null) {
            throw new ShouldNeverHappenException("SessionManager is NOT init!");
        }
        return ASYNC_COMMITTING_SESSION_MANAGER;
    }

    /**
     * Gets retry committing session manager.
     *
     * @return the retry committing session manager
     */
    public static SessionManager getRetryCommittingSessionManager() {
        if (RETRY_COMMITTING_SESSION_MANAGER == null) {
            throw new ShouldNeverHappenException("SessionManager is NOT init!");
        }
        return RETRY_COMMITTING_SESSION_MANAGER;
    }

    /**
     * Gets retry rollbacking session manager.
     *
     * @return the retry rollbacking session manager
     */
    public static SessionManager getRetryRollbackingSessionManager() {
        if (RETRY_ROLLBACKING_SESSION_MANAGER == null) {
            throw new ShouldNeverHappenException("SessionManager is NOT init!");
        }
        return RETRY_ROLLBACKING_SESSION_MANAGER;
    }

    /**
     * Find global session.
     *
     * @param xid the xid
     * @return the global session
     */
    public static GlobalSession findGlobalSession(String xid) {
        return findGlobalSession(xid, true);
    }

    /**
     * Find global session.
     *
     * @param xid                the xid 全局事务ID
     * @param withBranchSessions the withBranchSessions 是否查询Branch事务
     * @return the global session
     */
    public static GlobalSession findGlobalSession(String xid, boolean withBranchSessions) {
        return getRootSessionManager().findGlobalSession(xid, withBranchSessions);
    }

    /**
     * lock and execute
     *
     * @param globalSession the global session
     * @param lockCallable the lock Callable
     * @return the value
     */
    public static <T> T lockAndExecute(GlobalSession globalSession, GlobalSession.LockCallable<T> lockCallable)
            throws TransactionException {
        return getRootSessionManager().lockAndExecute(globalSession, lockCallable);
    }

    public static void destroy() {
        if (ROOT_SESSION_MANAGER != null) {
            ROOT_SESSION_MANAGER.destroy();
        }
        if (ASYNC_COMMITTING_SESSION_MANAGER != null) {
            ASYNC_COMMITTING_SESSION_MANAGER.destroy();
        }
        if (RETRY_COMMITTING_SESSION_MANAGER != null) {
            RETRY_COMMITTING_SESSION_MANAGER.destroy();
        }
        if (RETRY_ROLLBACKING_SESSION_MANAGER != null) {
            RETRY_ROLLBACKING_SESSION_MANAGER.destroy();
        }
    }
}<|MERGE_RESOLUTION|>--- conflicted
+++ resolved
@@ -84,19 +84,11 @@
      */
     public static void init(String mode) throws IOException {
         if (StringUtils.isBlank(mode)) {
-<<<<<<< HEAD
-            // 'store.mode'
-=======
->>>>>>> 87a6d0dc
             mode = CONFIG.getConfig(ConfigurationKeys.STORE_MODE);
         }
         StoreMode storeMode = StoreMode.get(mode);
         if (StoreMode.DB.equals(storeMode)) {
-<<<<<<< HEAD
             // SPI机制加载
-            //database store
-=======
->>>>>>> 87a6d0dc
             ROOT_SESSION_MANAGER = EnhancedServiceLoader.load(SessionManager.class, StoreMode.DB.getName());
             ASYNC_COMMITTING_SESSION_MANAGER = EnhancedServiceLoader.load(SessionManager.class, StoreMode.DB.getName(),
                 new Object[] {ASYNC_COMMITTING_SESSION_MANAGER_NAME});
