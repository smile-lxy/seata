--- conflicted
+++ resolved
@@ -76,15 +76,11 @@
 
     @Override
     public boolean isLockable(String xid, String resourceId, String lockKey) throws TransactionException {
-<<<<<<< HEAD
-        List<RowLock> locks = collectRowLocks(lockKey, resourceId, xid); // 收集行锁
-=======
         if (StringUtils.isBlank(lockKey)) {
             // no lock
             return true;
         }
         List<RowLock> locks = collectRowLocks(lockKey, resourceId, xid);
->>>>>>> 87a6d0dc
         try {
             // 获取相应处理器, 判断是否已锁
             return getLocker().isLockable(locks);
