--- conflicted
+++ resolved
@@ -49,12 +49,8 @@
                     exporterType = ExporterType.getType(exporterTypeName);
                     // SPI机制加载
                     exporters.add(
-<<<<<<< HEAD
-                        EnhancedServiceLoader.load(Exporter.class, Objects.requireNonNull(exporterType).name())
+                        EnhancedServiceLoader.load(Exporter.class, Objects.requireNonNull(exporterType).getName())
                     );
-=======
-                        EnhancedServiceLoader.load(Exporter.class, Objects.requireNonNull(exporterType).getName()));
->>>>>>> c5f928f3
                 } catch (Exception exx) {
                     LOGGER.error("not support metrics exporter type: {}",exporterTypeName, exx);
                 }
