/*
 *  Copyright 1999-2019 Seata.io Group.
 *
 *  Licensed under the Apache License, Version 2.0 (the "License");
 *  you may not use this file except in compliance with the License.
 *  You may obtain a copy of the License at
 *
 *       http://www.apache.org/licenses/LICENSE-2.0
 *
 *  Unless required by applicable law or agreed to in writing, software
 *  distributed under the License is distributed on an "AS IS" BASIS,
 *  WITHOUT WARRANTIES OR CONDITIONS OF ANY KIND, either express or implied.
 *  See the License for the specific language governing permissions and
 *  limitations under the License.
 */
package io.seata.metrics.registry;

import java.util.Objects;

import io.seata.common.exception.NotSupportYetException;
import io.seata.common.loader.EnhancedServiceLoader;
import io.seata.common.util.StringUtils;
import io.seata.config.ConfigurationFactory;
import io.seata.core.constants.ConfigurationKeys;

/**
 * 指标注册工厂, 读取配置文件配置, 进行注册
 * Registry Factory for load configured metrics registry
 *
 * @author zhengyangyong
 */
public class RegistryFactory {
    public static Registry getInstance() {
        RegistryType registryType;
        String registryTypeName = ConfigurationFactory.getInstance() // 'metrics.registryType'
            .getConfig(ConfigurationKeys.METRICS_PREFIX + ConfigurationKeys.METRICS_REGISTRY_TYPE, null);
        if (!StringUtils.isNullOrEmpty(registryTypeName)) {
            try {
                // 注册类型
                registryType = RegistryType.getType(registryTypeName);
            } catch (Exception exx) {
                throw new NotSupportYetException("not support metrics registry type: " + registryTypeName);
            }
<<<<<<< HEAD
            // SPI机制加载, 目前仅有 CompactRegistry
            return EnhancedServiceLoader.load(Registry.class, Objects.requireNonNull(registryType).name());
=======
            return EnhancedServiceLoader.load(Registry.class, Objects.requireNonNull(registryType).getName());
>>>>>>> c5f928f3
        }
        return null;
    }
}<|MERGE_RESOLUTION|>--- conflicted
+++ resolved
@@ -41,12 +41,8 @@
             } catch (Exception exx) {
                 throw new NotSupportYetException("not support metrics registry type: " + registryTypeName);
             }
-<<<<<<< HEAD
             // SPI机制加载, 目前仅有 CompactRegistry
-            return EnhancedServiceLoader.load(Registry.class, Objects.requireNonNull(registryType).name());
-=======
             return EnhancedServiceLoader.load(Registry.class, Objects.requireNonNull(registryType).getName());
->>>>>>> c5f928f3
         }
         return null;
     }
